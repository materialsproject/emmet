#!/usr/bin/env python

import os

from setuptools import setup, find_packages

module_dir = os.path.dirname(os.path.abspath(__file__))

if __name__ == "__main__":
    setup(
        name='emmet',
        version="2018.06.07",
        description='Emmet is a builder framework for the Materials Project',
        long_description=open(os.path.join(module_dir, 'README.md'),encoding='utf-8').read(),
        long_description_content_type="text/markdown",
        url='https://github.com/materialsproject/emmet',
        author='MP team',
        author_email='matproj-develop@googlegroups.com',
        license='modified BSD',
        packages=find_packages(),
        include_package_data=True,
        package_data={},
        zip_safe=False,
        install_requires=[
            'atomate', 'pymatgen>=2018.4.20','maggma','monty',
            'six', 'pydash', 'tqdm', 'matminer', 'log4mongo', 'prettytable',
            'prettyplotlib', 'pybtex', 'Click', 'networkx', 'sumo',
<<<<<<< HEAD
            'robocrys', 'urllib3<1.25', 'oauth2client', 'google-api-python-client',
            'bravado', 'zipstream'
=======
            'robocrys', 'urllib3<1.25', 'jsonschema'
>>>>>>> b9ffdcd1
        ],
        classifiers=["Programming Language :: Python :: 3",
                     "Programming Language :: Python :: 3.6",
                     'Development Status :: 2 - Pre-Alpha',
                     'Intended Audience :: Science/Research',
                     'Intended Audience :: System Administrators',
                     'Intended Audience :: Information Technology',
                     'Operating System :: OS Independent',
                     'Topic :: Other/Nonlisted Topic',
                     'Topic :: Scientific/Engineering'],
        test_suite='nose.collector',
        tests_require=['nose'],
        entry_points='''
        [console_scripts]
        emmet=emmet.scripts.emmet:cli
        ''',
        python_requires='>=3.6',
    )<|MERGE_RESOLUTION|>--- conflicted
+++ resolved
@@ -25,12 +25,8 @@
             'atomate', 'pymatgen>=2018.4.20','maggma','monty',
             'six', 'pydash', 'tqdm', 'matminer', 'log4mongo', 'prettytable',
             'prettyplotlib', 'pybtex', 'Click', 'networkx', 'sumo',
-<<<<<<< HEAD
             'robocrys', 'urllib3<1.25', 'oauth2client', 'google-api-python-client',
-            'bravado', 'zipstream'
-=======
-            'robocrys', 'urllib3<1.25', 'jsonschema'
->>>>>>> b9ffdcd1
+            'bravado', 'zipstream-new==1.1.5', 'jsonschema'
         ],
         classifiers=["Programming Language :: Python :: 3",
                      "Programming Language :: Python :: 3.6",
