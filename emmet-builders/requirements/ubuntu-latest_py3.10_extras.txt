#
# This file is autogenerated by pip-compile with Python 3.10
# by the following command:
#
#    pip-compile --all-extras --output-file=requirements/ubuntu-latest_py3.10_extras.txt
#
aiohappyeyeballs==2.6.1
    # via aiohttp
aiohttp==3.11.18
    # via fsspec
aioitertools==0.12.0
    # via maggma
aiosignal==1.3.2
    # via aiohttp
annotated-types==0.7.0
    # via pydantic
ase==3.25.0
    # via
    #   chgnet
    #   matcalc
    #   matgl
    #   pymatgen-analysis-diffusion
async-timeout==5.0.1
    # via aiohttp
attrs==25.3.0
    # via
    #   aiohttp
    #   jsonlines
    #   jsonschema
    #   referencing
bcrypt==4.3.0
    # via paramiko
<<<<<<< HEAD
blake3==1.0.5
    # TMP
boto3==1.38.19
    # via maggma
botocore==1.38.19
=======
boto3==1.38.21
    # via maggma
botocore==1.38.21
>>>>>>> 978c5fb4
    # via
    #   boto3
    #   s3transfer
bracex==2.5.post1
    # via wcmatch
certifi==2025.4.26
    # via requests
cffi==1.17.1
    # via
    #   cryptography
    #   pynacl
cfgv==3.4.0
    # via pre-commit
charset-normalizer==3.4.2
    # via requests
chgnet==0.4.0
    # via emmet-core
<<<<<<< HEAD
click==8.2.0
=======
click==8.2.1
>>>>>>> 978c5fb4
    # via mkdocs
colorama==0.4.6
    # via griffe
contourpy==1.3.2
    # via matplotlib
coverage[toml]==7.8.1
    # via pytest-cov
cryptography==45.0.2
    # via paramiko
csscompressor==0.9.5
    # via mkdocs-minify-plugin
cycler==0.12.1
    # via matplotlib
cython==3.1.1
    # via chgnet
dgl==2.1.0
    # via
    #   emmet-core
    #   matgl
distlib==0.3.9
    # via virtualenv
dnspython==2.7.0
    # via
    #   maggma
    #   pymongo
emmet-core[all,ml]==0.84.6
    # via emmet-builders (setup.py)
exceptiongroup==1.3.0
    # via pytest
filelock==3.18.0
    # via
    #   mdanalysis
    #   torch
    #   virtualenv
flake8==7.2.0
    # via emmet-builders (setup.py)
fonttools==4.58.0
    # via matplotlib
frozenlist==1.6.0
    # via
    #   aiohttp
    #   aiosignal
fsspec[http]==2025.5.0
    # via
    #   lightning
    #   matcalc
    #   pytorch-lightning
    #   torch
ghp-import==2.1.0
    # via mkdocs
griddataformats==1.0.2
    # via mdanalysis
griffe==1.7.3
    # via mkdocstrings-python
h5py==3.13.0
    # via phonopy
htmlmin2==0.1.13
    # via mkdocs-minify-plugin
identify==2.6.10
    # via pre-commit
idna==3.10
    # via
    #   requests
    #   yarl
imageio==2.37.0
    # via scikit-image
inflect==7.5.0
    # via robocrys
iniconfig==2.1.0
    # via pytest
jinja2==3.1.6
    # via
    #   emmet-builders (setup.py)
    #   mkdocs
    #   mkdocs-material
    #   mkdocstrings
    #   torch
jmespath==1.0.1
    # via
    #   boto3
    #   botocore
joblib==1.5.0
    # via
    #   matcalc
    #   mdanalysis
    #   pymatgen
    #   pymatgen-analysis-diffusion
    #   scikit-learn
jsmin==3.0.1
    # via mkdocs-minify-plugin
jsonlines==4.0.0
    # via maggma
jsonschema==4.23.0
    # via maggma
jsonschema-specifications==2025.4.1
    # via jsonschema
kiwisolver==1.4.8
    # via matplotlib
latexcodec==3.0.0
    # via pybtex
lazy-loader==0.4
    # via scikit-image
lightning==2.5.1.post0
    # via matgl
lightning-utilities==0.14.3
    # via
    #   lightning
    #   pytorch-lightning
    #   torchmetrics
livereload==2.7.1
    # via emmet-builders (setup.py)
maggma==0.71.5
    # via emmet-builders (setup.py)
markdown==3.8
    # via
    #   mkdocs
    #   mkdocs-autorefs
    #   mkdocs-material
    #   mkdocstrings
    #   pymdown-extensions
markupsafe==3.0.2
    # via
    #   jinja2
    #   mkdocs
    #   mkdocs-autorefs
    #   mkdocstrings
matcalc==0.3.1
    # via emmet-core
matgl==1.1.3
    # via emmet-core
matminer==0.9.3
    # via
    #   emmet-builders (setup.py)
    #   robocrys
matplotlib==3.10.3
    # via
    #   ase
    #   mdanalysis
    #   phonopy
    #   pymatgen
    #   seaborn
    #   solvation-analysis
mccabe==0.7.0
    # via flake8
mda-xdrlib==0.2.0
    # via mdanalysis
mdanalysis==2.9.0
    # via
    #   emmet-builders (setup.py)
    #   emmet-core
    #   solvation-analysis
    #   transport-analysis
mergedeep==1.3.4
    # via
    #   mkdocs
    #   mkdocs-get-deps
mkdocs==1.6.1
    # via
    #   emmet-builders (setup.py)
    #   mkdocs-autorefs
    #   mkdocs-awesome-pages-plugin
    #   mkdocs-markdownextradata-plugin
    #   mkdocs-material
    #   mkdocs-minify-plugin
    #   mkdocstrings
mkdocs-autorefs==1.4.2
    # via
    #   mkdocstrings
    #   mkdocstrings-python
mkdocs-awesome-pages-plugin==2.10.1
    # via emmet-builders (setup.py)
mkdocs-get-deps==0.2.0
    # via mkdocs
mkdocs-markdownextradata-plugin==0.2.6
    # via emmet-builders (setup.py)
mkdocs-material==8.2.16
    # via emmet-builders (setup.py)
mkdocs-material-extensions==1.3.1
    # via
    #   emmet-builders (setup.py)
    #   mkdocs-material
mkdocs-minify-plugin==0.8.0
    # via emmet-builders (setup.py)
mkdocstrings[python]==0.29.1
    # via
    #   emmet-builders (setup.py)
    #   mkdocstrings-python
mkdocstrings-python==1.16.10
    # via mkdocstrings
mmtf-python==1.1.3
    # via mdanalysis
mongomock==4.3.0
    # via maggma
monty==2025.3.3
    # via
    #   emmet-core
    #   maggma
    #   matminer
    #   pymatgen
    #   robocrys
more-itertools==10.7.0
    # via inflect
mp-pyrho==0.4.5
    # via pymatgen-analysis-defects
mpmath==1.3.0
    # via sympy
mrcfile==1.5.4
    # via griddataformats
msgpack==1.1.0
    # via
    #   maggma
    #   mmtf-python
multidict==6.4.4
    # via
    #   aiohttp
    #   yarl
mypy==1.15.0
    # via emmet-builders (setup.py)
mypy-extensions==1.1.0
    # via
    #   emmet-builders (setup.py)
    #   mypy
narwhals==1.40.0
    # via plotly
natsort==8.4.0
    # via mkdocs-awesome-pages-plugin
networkx==3.4.2
    # via
    #   dgl
    #   pymatgen
    #   robocrys
    #   scikit-image
    #   torch
nodeenv==1.9.1
    # via pre-commit
numpy==1.26.4
    # via
    #   ase
    #   chgnet
    #   contourpy
    #   dgl
    #   griddataformats
    #   h5py
    #   imageio
    #   maggma
    #   matcalc
    #   matminer
    #   matplotlib
    #   mdanalysis
    #   monty
    #   mrcfile
    #   pandas
    #   patsy
    #   phonopy
    #   pymatgen
    #   pymatgen-analysis-defects
    #   pymatgen-analysis-diffusion
    #   rdkit
    #   robocrys
    #   scikit-image
    #   scikit-learn
    #   scipy
    #   seaborn
    #   seekpath
    #   shapely
    #   solvation-analysis
    #   spglib
    #   statsmodels
    #   symfc
    #   tidynamics
    #   tifffile
    #   torchmetrics
nvidia-cublas-cu12==12.6.4.1
    # via
    #   nvidia-cudnn-cu12
    #   nvidia-cusolver-cu12
    #   torch
nvidia-cuda-cupti-cu12==12.6.80
    # via torch
nvidia-cuda-nvrtc-cu12==12.6.77
    # via torch
nvidia-cuda-runtime-cu12==12.6.77
    # via torch
nvidia-cudnn-cu12==9.5.1.17
    # via torch
nvidia-cufft-cu12==11.3.0.4
    # via torch
nvidia-cufile-cu12==1.11.1.6
    # via torch
nvidia-curand-cu12==10.3.7.77
    # via torch
nvidia-cusolver-cu12==11.7.1.2
    # via torch
nvidia-cusparse-cu12==12.5.4.2
    # via
    #   nvidia-cusolver-cu12
    #   torch
nvidia-cusparselt-cu12==0.6.3
    # via torch
nvidia-ml-py3==7.352.0
    # via chgnet
nvidia-nccl-cu12==2.26.2
    # via torch
nvidia-nvjitlink-cu12==12.6.85
    # via
    #   nvidia-cufft-cu12
    #   nvidia-cusolver-cu12
    #   nvidia-cusparse-cu12
    #   torch
nvidia-nvtx-cu12==12.6.77
    # via torch
orjson==3.10.18
    # via maggma
packaging==24.2
    # via
    #   lazy-loader
    #   lightning
    #   lightning-utilities
    #   matplotlib
    #   mdanalysis
    #   mkdocs
    #   mongomock
    #   plotly
    #   pytest
    #   pytorch-lightning
    #   scikit-image
    #   statsmodels
    #   torchmetrics
palettable==3.3.3
    # via pymatgen
pandas==2.2.3
    # via
    #   maggma
    #   matminer
    #   pymatgen
    #   seaborn
    #   solvation-analysis
    #   statsmodels
paramiko==3.5.1
    # via sshtunnel
pathspec==0.12.1
    # via mkdocs
patsy==1.0.1
    # via statsmodels
phonopy==2.38.2
    # via matcalc
pillow==11.2.1
    # via
    #   imageio
    #   matplotlib
    #   rdkit
    #   scikit-image
platformdirs==4.3.8
    # via
    #   mkdocs-get-deps
    #   virtualenv
<<<<<<< HEAD
plotly==6.1.0
=======
plotly==6.1.1
>>>>>>> 978c5fb4
    # via
    #   pymatgen
    #   solvation-analysis
pluggy==1.6.0
    # via pytest
pre-commit==4.2.0
    # via emmet-builders (setup.py)
propcache==0.3.1
    # via
    #   aiohttp
    #   yarl
psutil==7.0.0
    # via dgl
pubchempy==1.0.4
    # via robocrys
pybtex==0.24.0
    # via
    #   emmet-core
    #   pymatgen
    #   robocrys
pycodestyle==2.13.0
    # via
    #   emmet-builders (setup.py)
    #   flake8
pycparser==2.22
    # via cffi
pydantic==2.11.4
    # via
    #   emmet-core
    #   maggma
    #   matgl
    #   pydantic-settings
pydantic-core==2.33.2
    # via pydantic
pydantic-settings==2.9.1
    # via
    #   emmet-core
    #   maggma
pydash==8.0.5
    # via maggma
pydocstyle==6.3.0
    # via emmet-builders (setup.py)
pyflakes==3.3.2
    # via flake8
pygments==2.19.1
    # via mkdocs-material
pymatgen==2025.1.9
    # via
    #   chgnet
    #   emmet-core
    #   matcalc
    #   matgl
    #   matminer
    #   mp-pyrho
    #   pymatgen-analysis-alloys
    #   pymatgen-analysis-defects
    #   pymatgen-analysis-diffusion
    #   robocrys
pymatgen-analysis-alloys==0.0.7
    # via emmet-core
pymatgen-analysis-defects==2025.1.18
    # via emmet-core
pymatgen-analysis-diffusion==2024.7.15
    # via emmet-core
pymdown-extensions==10.15
    # via
    #   mkdocs-material
    #   mkdocstrings
pymongo==4.10.1
    # via
    #   maggma
    #   matminer
pynacl==1.5.0
    # via paramiko
pyparsing==3.2.3
    # via matplotlib
pytest==8.3.5
    # via
    #   emmet-builders (setup.py)
    #   pytest-cov
    #   solvation-analysis
pytest-cov==6.1.1
    # via emmet-builders (setup.py)
python-dateutil==2.9.0.post0
    # via
    #   botocore
    #   ghp-import
    #   maggma
    #   matplotlib
    #   pandas
python-dotenv==1.1.0
    # via pydantic-settings
pytorch-lightning==2.5.1.post0
    # via lightning
pytz==2025.2
    # via
    #   mongomock
    #   pandas
pyyaml==6.0.2
    # via
    #   lightning
    #   mkdocs
    #   mkdocs-get-deps
    #   mkdocs-markdownextradata-plugin
    #   phonopy
    #   pre-commit
    #   pybtex
    #   pymdown-extensions
    #   pytorch-lightning
    #   pyyaml-env-tag
pyyaml-env-tag==1.1
    # via mkdocs
pyzmq==26.4.0
    # via maggma
rdkit==2025.3.2
    # via solvation-analysis
referencing==0.36.2
    # via
    #   jsonschema
    #   jsonschema-specifications
requests==2.32.3
    # via
    #   dgl
    #   matminer
    #   pymatgen
    #   torchdata
robocrys==0.2.11
    # via emmet-core
<<<<<<< HEAD
rpds-py==0.25.0
=======
rpds-py==0.25.1
>>>>>>> 978c5fb4
    # via
    #   jsonschema
    #   referencing
ruamel-yaml==0.18.10
    # via
    #   maggma
    #   monty
    #   pymatgen
    #   robocrys
ruamel-yaml-clib==0.2.12
    # via ruamel-yaml
s3transfer==0.12.0
    # via boto3
scikit-image==0.25.2
    # via pymatgen-analysis-defects
scikit-learn==1.6.1
    # via
    #   matcalc
    #   matminer
scipy==1.15.3
    # via
    #   ase
    #   dgl
    #   griddataformats
    #   mdanalysis
    #   pymatgen
    #   robocrys
    #   scikit-image
    #   scikit-learn
    #   solvation-analysis
    #   statsmodels
    #   symfc
seaborn==0.13.2
    # via pymatgen-analysis-diffusion
seekpath==2.1.0
    # via emmet-core
sentinels==1.0.0
    # via mongomock
shapely==2.1.1
    # via pymatgen-analysis-alloys
six==1.17.0
    # via
    #   pybtex
    #   python-dateutil
snowballstemmer==3.0.1
    # via pydocstyle
solvation-analysis==0.4.1
    # via
    #   emmet-builders (setup.py)
    #   emmet-core
spglib==2.6.0
    # via
    #   phonopy
    #   pymatgen
    #   robocrys
    #   seekpath
    #   symfc
sshtunnel==0.4.0
    # via maggma
statsmodels==0.14.4
    # via solvation-analysis
symfc==1.3.4
    # via phonopy
sympy==1.14.0
    # via
    #   matminer
    #   pymatgen
    #   torch
tabulate==0.9.0
    # via pymatgen
threadpoolctl==3.6.0
    # via
    #   mdanalysis
    #   scikit-learn
tidynamics==1.1.2
    # via transport-analysis
tifffile==2025.5.10
    # via scikit-image
tomli==2.2.1
    # via
    #   coverage
    #   mypy
    #   pytest
torch==2.7.0
    # via
    #   chgnet
    #   lightning
    #   matgl
    #   pytorch-lightning
    #   torchdata
    #   torchmetrics
torchdata==0.7.1
    # via
    #   dgl
    #   matgl
torchmetrics==1.7.1
    # via
    #   lightning
    #   pytorch-lightning
<<<<<<< HEAD
tornado==6.5
=======
tornado==6.5.1
>>>>>>> 978c5fb4
    # via livereload
tqdm==4.67.1
    # via
    #   dgl
    #   lightning
    #   maggma
    #   matminer
    #   mdanalysis
    #   pymatgen
    #   pytorch-lightning
transport-analysis==0.1.2
    # via emmet-builders (setup.py)
triton==3.3.0
    # via torch
typeguard==4.4.2
    # via inflect
types-requests==2.32.0.20250515
    # via emmet-builders (setup.py)
<<<<<<< HEAD
types-setuptools==80.7.0.20250516
=======
types-setuptools==80.8.0.20250521
>>>>>>> 978c5fb4
    # via emmet-builders (setup.py)
typing-extensions==4.13.2
    # via
    #   chgnet
    #   emmet-core
    #   exceptiongroup
    #   lightning
    #   lightning-utilities
    #   mkdocstrings-python
    #   multidict
    #   mypy
    #   pydantic
    #   pydantic-core
    #   pydash
    #   pytorch-lightning
    #   referencing
    #   spglib
    #   torch
    #   typeguard
    #   typing-inspection
typing-inspection==0.4.1
    # via
    #   pydantic
    #   pydantic-settings
tzdata==2025.2
    # via pandas
uncertainties==3.2.3
    # via pymatgen
urllib3==2.4.0
    # via
    #   botocore
    #   requests
    #   torchdata
    #   types-requests
virtualenv==20.31.2
    # via pre-commit
watchdog==6.0.0
    # via mkdocs
wcmatch==10.0
    # via mkdocs-awesome-pages-plugin
wincertstore==0.2.1
    # via emmet-builders (setup.py)
yarl==1.20.0
    # via aiohttp

# The following packages are considered to be unsafe in a requirements file:
# setuptools<|MERGE_RESOLUTION|>--- conflicted
+++ resolved
@@ -30,17 +30,11 @@
     #   referencing
 bcrypt==4.3.0
     # via paramiko
-<<<<<<< HEAD
 blake3==1.0.5
     # TMP
-boto3==1.38.19
-    # via maggma
-botocore==1.38.19
-=======
 boto3==1.38.21
     # via maggma
 botocore==1.38.21
->>>>>>> 978c5fb4
     # via
     #   boto3
     #   s3transfer
@@ -58,11 +52,7 @@
     # via requests
 chgnet==0.4.0
     # via emmet-core
-<<<<<<< HEAD
-click==8.2.0
-=======
 click==8.2.1
->>>>>>> 978c5fb4
     # via mkdocs
 colorama==0.4.6
     # via griffe
@@ -419,11 +409,7 @@
     # via
     #   mkdocs-get-deps
     #   virtualenv
-<<<<<<< HEAD
-plotly==6.1.0
-=======
 plotly==6.1.1
->>>>>>> 978c5fb4
     # via
     #   pymatgen
     #   solvation-analysis
@@ -552,11 +538,7 @@
     #   torchdata
 robocrys==0.2.11
     # via emmet-core
-<<<<<<< HEAD
-rpds-py==0.25.0
-=======
 rpds-py==0.25.1
->>>>>>> 978c5fb4
     # via
     #   jsonschema
     #   referencing
@@ -656,11 +638,7 @@
     # via
     #   lightning
     #   pytorch-lightning
-<<<<<<< HEAD
-tornado==6.5
-=======
 tornado==6.5.1
->>>>>>> 978c5fb4
     # via livereload
 tqdm==4.67.1
     # via
@@ -679,11 +657,7 @@
     # via inflect
 types-requests==2.32.0.20250515
     # via emmet-builders (setup.py)
-<<<<<<< HEAD
-types-setuptools==80.7.0.20250516
-=======
 types-setuptools==80.8.0.20250521
->>>>>>> 978c5fb4
     # via emmet-builders (setup.py)
 typing-extensions==4.13.2
     # via
