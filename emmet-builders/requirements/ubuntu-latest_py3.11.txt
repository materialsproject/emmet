--- conflicted
+++ resolved
@@ -19,15 +19,9 @@
     # via paramiko
 bibtexparser==1.4.3
     # via pymatgen
-<<<<<<< HEAD
-boto3==1.40.7
-    # via maggma
-botocore==1.40.7
-=======
 boto3==1.40.10
     # via maggma
 botocore==1.40.10
->>>>>>> 6b427f93
     # via
     #   boto3
     #   s3transfer
@@ -133,11 +127,7 @@
     # via
     #   maggma
     #   mmtf-python
-<<<<<<< HEAD
-narwhals==2.1.0
-=======
 narwhals==2.1.1
->>>>>>> 6b427f93
     # via plotly
 networkx==3.5
     # via
