--- conflicted
+++ resolved
@@ -79,18 +79,6 @@
 
 class StructureGroupBuilder(Builder):
     def __init__(
-<<<<<<< HEAD
-        self,
-        materials: MongoStore,
-        sgroups: MongoStore,
-        working_ion: str,
-        query: dict = None,
-        ltol: float = default_build_settings.LTOL,
-        stol: float = default_build_settings.STOL,
-        angle_tol: float = default_build_settings.ANGLE_TOL,
-        check_newer: bool = True,
-        **kwargs,
-=======
             self,
             materials: MongoStore,
             sgroups: MongoStore,
@@ -102,7 +90,6 @@
             check_newer: bool = True,
             chunk_size: int = 1000,
             **kwargs,
->>>>>>> 42c1c475
     ):
         """
         Aggregate materials entries into sgroups that are topotactically similar to each other.
