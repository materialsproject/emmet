import math
import operator
from datetime import datetime
from functools import lru_cache
from itertools import chain
from math import ceil
from typing import Any, Iterator, Dict, List

from maggma.builders import Builder
from maggma.stores import MongoStore
from maggma.utils import grouper
from pymatgen.entries.computed_entries import ComputedEntry, ComputedStructureEntry

from emmet.core.electrode import InsertionElectrodeDoc
from emmet.core.structure_group import StructureGroupDoc
from emmet.core.utils import jsanitize


def s_hash(el):
    return el.data["comp_delith"]


REDOX_ELEMENTS = [
    "Ti",
    "V",
    "Cr",
    "Mn",
    "Fe",
    "Co",
    "Ni",
    "Cu",
    "Nb",
    "Mo",
    "Sn",
    "Sb",
    "W",
    "Re",
    "Bi",
    "C",
    "Hf",
]

WORKING_IONS = ["Li", "Be", "Na", "Mg", "K", "Ca", "Rb", "Sr", "Cs", "Ba"]

MAT_PROPS = ["structure", "material_id", "formula_pretty", "entries"]

sg_fields = ["number", "hall_number", "international", "hall", "choice"]


def generic_groupby(list_in, comp=operator.eq):
    """
    Group a list of unsortable objects
    Args:
        list_in: A list of generic objects
        comp: (Default value = operator.eq) The comparator
    Returns:
        [int] list of labels for the input list
    """
    list_out = [None] * len(list_in)
    label_num = 0
    for i1, ls1 in enumerate(list_out):
        if ls1 is not None:
            continue
        list_out[i1] = label_num
        for i2, ls2 in list(enumerate(list_out))[i1 + 1 :]:
            if comp(list_in[i1], list_in[i2]):
                if list_out[i2] is None:
                    list_out[i2] = list_out[i1]
                else:
                    list_out[i1] = list_out[i2]
                    label_num -= 1
        label_num += 1
    return list_out


class StructureGroupBuilder(Builder):
    def __init__(
        self,
        materials: MongoStore,
        sgroups: MongoStore,
        working_ion: str,
        query: dict = None,
        ltol: float = 0.2,
        stol: float = 0.3,
        angle_tol: float = 5.0,
        check_newer: bool = True,
        **kwargs,
    ):
        """
        Aggregate materials entries into sgroups that are topotactically similar to each other.
        This is an incremental builder that makes ensures that each materials id belongs to one StructureGroupDoc document
        Args:
            materials (Store): Store of materials documents that contains the structures
            sgroups (Store): Store of grouped material ids
            query (dict): dictionary to limit materials to be analyzed ---
                            only applied to the materials when we need to group structures
                            the phase diagram is still constructed with the entire set
        """
        self.materials = materials
        self.sgroups = sgroups
        self.working_ion = working_ion
        self.query = query if query else {}
        self.ltol = ltol
        self.stol = stol
        self.angle_tol = angle_tol
        self.check_newer = check_newer
        super().__init__(sources=[materials], targets=[sgroups], **kwargs)

    def prechunk(self, number_splits: int) -> Iterator[Dict]:
        """
        Prechunk method to perform chunking by the key field
        """
        q = dict(self.query)

        keys = self.sgroups.newer_in(self.materials, criteria=q, exhaustive=True)

        N = ceil(len(keys) / number_splits)
        for split in grouper(keys, N):
            yield {"query": {self.materials.key: {"$in": list(split)}}}

    def get_items(self):
        """
        Summary of the steps:
        - query the materials database for different chemical systems that satisfies the base query
          "contains redox element and working ion"
        - Get the full chemsys list of interest
        - The main loop is over all these chemsys.  within the main loop:
            - get newest timestamp for the material documents (max_mat_time)
            - get the oldest timestamp for the target documents (min_target_time)
            - if min_target_time is < max_mat_time then nuke all the target documents
        """
        other_wions = list(set(WORKING_IONS) - {self.working_ion})
        # All potentially interesting chemsys must contain the working ion
        base_query = {
            "$and": [
                self.query.copy(),
                {"elements": {"$in": REDOX_ELEMENTS}},
                {"elements": {"$in": [self.working_ion]}},
                {"elements": {"$nin": other_wions}},
            ]
        }
        self.logger.debug(f"Initial Chemsys QUERY: {base_query}")

        # get a chemsys that only contains the working ion since the working ion
        # must be present for there to be voltage steps
        all_chemsys = self.materials.distinct("chemsys", criteria=base_query)
        # Contains the working ion but not ONLY the working ion
        all_chemsys = [
            *filter(
                lambda x: self.working_ion in x and len(x) > 1,
                [chemsys_.split("-") for chemsys_ in all_chemsys],
            )
        ]

        self.logger.debug(
            f"Performing initial checks on {len(all_chemsys)} chemical systems containing redox elements with or without the Working Ion."
        )
        self.total = len(all_chemsys)

        for chemsys_l in all_chemsys:
            chemsys = "-".join(sorted(chemsys_l))
            chemsys_wo = "-".join(sorted(set(chemsys_l) - {self.working_ion}))
            chemsys_query = {
                "$and": [
                    {"chemsys": {"$in": [chemsys_wo, chemsys]}},
                    self.query.copy(),
                ]
            }
            self.logger.debug(f"QUERY: {chemsys_query}")
            all_mats_in_chemsys = list(
                self.materials.query(
                    criteria=chemsys_query,
                    properties=MAT_PROPS + [self.materials.last_updated_field],
                )
            )
            self.logger.debug(
                f"Found {len(all_mats_in_chemsys)} materials in {chemsys_wo}"
            )
            if self.check_newer:
                all_target_docs = list(
                    self.sgroups.query(
                        criteria={"chemsys": chemsys},
                        properties=[
                            "group_id",
                            self.sgroups.last_updated_field,
                            "material_ids",
                        ],
                    )
                )
                self.logger.debug(
                    f"Found {len(all_target_docs)} Grouped documents in {chemsys_wo}"
                )

                mat_times = [
                    mat_doc[self.materials.last_updated_field]
                    for mat_doc in all_mats_in_chemsys
                ]
                max_mat_time = max(mat_times, default=datetime.min)
                self.logger.debug(
                    f"The newest material doc was generated at {max_mat_time}."
                )

                target_times = [
                    g_doc[self.materials.last_updated_field]
                    for g_doc in all_target_docs
                ]
                min_target_time = min(target_times, default=datetime.max)
                self.logger.debug(
                    f"The newest GROUP doc was generated at {min_target_time}."
                )

                mat_ids = set(
                    [mat_doc["material_id"] for mat_doc in all_mats_in_chemsys]
                )

                # If any material id is missing or if any material id has been updated
                target_ids = set()
                for g_doc in all_target_docs:
                    target_ids |= set(g_doc["material_ids"])

                self.logger.debug(
                    f"There are {len(mat_ids)} material ids in the source database vs {len(target_ids)} in the target database."
                )
                if mat_ids == target_ids and max_mat_time < min_target_time:
                    self.logger.info(f"Skipping chemsys {chemsys}.")
                    yield None
                elif len(target_ids) == 0:
                    self.logger.info(
                        f"No documents in chemsys {chemsys} in the target database."
                    )
                    yield {"chemsys": chemsys, "materials": all_mats_in_chemsys}
                else:
                    self.logger.info(
                        f"Nuking all {len(target_ids)} documents in chemsys {chemsys} in the target database."
                    )
                    self._remove_targets(list(target_ids))
                    yield {"chemsys": chemsys, "materials": all_mats_in_chemsys}
            else:
                yield {"chemsys": chemsys, "materials": all_mats_in_chemsys}

    def update_targets(self, items: List):
        items = list(filter(None, chain.from_iterable(items)))
        if len(items) > 0:
            self.logger.info("Updating {} sgroups documents".format(len(items)))
            for struct_group_dict in items:
                struct_group_dict[self.sgroups.last_updated_field] = datetime.utcnow()
            self.sgroups.update(docs=items, key=["group_id"])
        else:
            self.logger.info("No items to update")

    def _entry_from_mat_doc(self, mdoc):
        # Note since we are just structure grouping we don't need to be careful with energy or correction
        # All of the energy analysis is left to other builders
        d_ = {
            "entry_id": mdoc["material_id"],
            "structure": mdoc["structure"],
            "energy": -math.inf,
            "correction": -math.inf,
        }
        return ComputedStructureEntry.from_dict(d_)

    def process_item(self, item: Any) -> Any:
        if item is None:
            return None
        entries = [*map(self._entry_from_mat_doc, item["materials"])]
        s_groups = StructureGroupDoc.from_ungrouped_structure_entries(
            entries=entries,
            ignored_species=[self.working_ion],
            ltol=self.ltol,
            stol=self.stol,
            angle_tol=self.angle_tol,
        )
        return [sg.dict() for sg in s_groups]

    def _remove_targets(self, rm_ids):
        self.sgroups.remove_docs({"material_ids": {"$in": rm_ids}})


class InsertionElectrodeBuilder(Builder):
    def __init__(
        self,
        grouped_materials: MongoStore,
        thermo: MongoStore,
        insertion_electrode: MongoStore,
        query: dict = None,
        **kwargs,
    ):
        self.grouped_materials = grouped_materials
        self.insertion_electrode = insertion_electrode
        self.thermo = thermo
        self.query = query if query else {}

        super().__init__(
            sources=[self.grouped_materials, self.thermo],
            targets=[self.insertion_electrode],
            **kwargs,
        )

    def prechunk(self, number_splits: int) -> Iterator[Dict]:
        """
        Prechunk method to perform chunking by the key field
        """
        q = dict(self.query)

        keys = self.grouped_materials.distinct(self.grouped_materials.key, criteria=q)

        N = ceil(len(keys) / number_splits)
        for split in grouper(keys, N):
            yield {"query": {self.materials.key: {"$in": list(split)}}}

    def get_items(self):
        """
        Get items
        """

        @lru_cache(1000)
        def get_working_ion_entry(working_ion):
            with self.thermo as store:
                working_ion_docs = [*store.query({"chemsys": working_ion})]
            best_wion = min(working_ion_docs, key=lambda x: x["energy_per_atom"])
            return best_wion

        def get_thermo_docs(mat_ids):
            self.logger.debug(
                f"Looking for {len(mat_ids)} material_id in the Thermo DB."
            )
            thermo_docs = list(
                self.thermo.query(
<<<<<<< HEAD
                    {"$and": [{"material_id": {"$in": mat_ids}},]},
=======
                    {"$and": [{"material_id": {"$in": mat_ids}}]},
>>>>>>> 8d95d9d4
                    properties=[
                        "material_id",
                        "_sbxn",
                        "thermo",
                        "entries",
                        "energy_type",
                        "energy_above_hull",
                    ],
                )
            )
            self.logger.debug(f"Found for {len(thermo_docs)} Thermo Documents.")
            if len(thermo_docs) != len(mat_ids):
                missing_ids = set(mat_ids) - set(
                    [t_["material_id"] for t_ in thermo_docs]
                )
                self.logger.warn(
                    f"The following ids are missing from the entries in thermo {missing_ids}.\n"
                    "The is likely due to the fact that a calculation other than GGA or GGA+U was "
                    "validated for the materials builder."
                )
                return None

            # if len(item["ignored_species"]) != 1:
            #     raise ValueError(
            #         "Insertion electrode can only be defined for one working ion species"
            #     )

            return thermo_docs
            # return {
            #     "group_id": item["group_id"],
            #     "working_ion_doc": working_ion_doc,
            #     "working_ion": item["ignored_species"][0],
            #     "thermo_docs": thermo_docs,
            # }

        q_ = {"$and": [self.query, {"has_distinct_compositions": True}]}
        self.total = self.grouped_materials.count(q_)
        for group_doc in self.grouped_materials.query(q_):
            working_ion_doc = get_working_ion_entry(group_doc["ignored_species"][0])
            thermo_docs = get_thermo_docs(group_doc["material_ids"])
            if thermo_docs:
                yield {
                    "group_id": group_doc["group_id"],
                    "working_ion_doc": working_ion_doc,
                    "working_ion": group_doc["ignored_species"][0],
                    "thermo_docs": thermo_docs,
                }
            else:
                yield None

    def process_item(self, item) -> Dict:
        """
        - Add volume information to each entry to create the insertion electrode document
        - Add the host structure
        """
        if item is None:
            return None
        self.logger.debug(
            f"Working on {item['group_id']} with {len(item['thermo_docs'])}"
        )

        entries = [
            tdoc_["entries"][tdoc_["energy_type"]] for tdoc_ in item["thermo_docs"]
        ]
        entries = list(map(ComputedStructureEntry.from_dict, entries))

        working_ion_entry = ComputedEntry.from_dict(
            item["working_ion_doc"]["entries"][item["working_ion_doc"]["energy_type"]]
        )
        working_ion = working_ion_entry.composition.reduced_formula

        decomp_energies = {
            d_["material_id"]: d_["energy_above_hull"] for d_ in item["thermo_docs"]
        }

        least_wion_ent = min(
            entries, key=lambda x: x.composition.get_atomic_fraction(working_ion)
        )
        host_structure = least_wion_ent.structure.copy()
        host_structure.remove_species([item["working_ion"]])

        for ient in entries:
            ient.data["volume"] = ient.structure.volume
            ient.data["decomposition_energy"] = decomp_energies[ient.entry_id]

        ie = InsertionElectrodeDoc.from_entries(
            grouped_entries=entries,
            working_ion_entry=working_ion_entry,
            battery_id=item["group_id"],
            host_structure=host_structure,
        )
        if ie is None:
            return None  # {"failed_reason": "unable to create InsertionElectrode document"}
        return jsanitize(ie.dict())

    def update_targets(self, items: List):
        items = list(filter(None, items))
        if len(items) > 0:
            self.logger.info("Updating {} battery documents".format(len(items)))
            for struct_group_dict in items:
                struct_group_dict[
                    self.grouped_materials.last_updated_field
                ] = datetime.utcnow()
            self.insertion_electrode.update(docs=items, key=["battery_id"])
        else:
            self.logger.info("No items to update")<|MERGE_RESOLUTION|>--- conflicted
+++ resolved
@@ -326,11 +326,7 @@
             )
             thermo_docs = list(
                 self.thermo.query(
-<<<<<<< HEAD
-                    {"$and": [{"material_id": {"$in": mat_ids}},]},
-=======
                     {"$and": [{"material_id": {"$in": mat_ids}}]},
->>>>>>> 8d95d9d4
                     properties=[
                         "material_id",
                         "_sbxn",
