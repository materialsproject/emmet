import operator
from datetime import datetime
from functools import lru_cache
from itertools import chain
from math import ceil
from typing import Any, Iterator, Dict, List, Optional

from maggma.builders import Builder
from maggma.stores import MongoStore
from maggma.utils import grouper
from pymatgen.entries.computed_entries import ComputedEntry, ComputedStructureEntry
from pymatgen.entries.compatibility import MaterialsProject2020Compatibility

from emmet.core.electrode import InsertionElectrodeDoc
from emmet.core.structure_group import StructureGroupDoc
from emmet.core.utils import jsanitize
from emmet.builders.settings import EmmetBuildSettings


def s_hash(el):
    return el.data["comp_delith"]


REDOX_ELEMENTS = [
    "Ti",
    "V",
    "Cr",
    "Mn",
    "Fe",
    "Co",
    "Ni",
    "Cu",
    "Nb",
    "Mo",
    "Ag",
    "Sn",
    "Sb",
    "W",
    "Re",
    "Bi",
    "C",
]

WORKING_IONS = ["Li", "Na", "K", "Mg", "Ca", "Zn", "Al"]

MAT_PROPS = ["structure", "material_id", "formula_pretty", "entries"]

sg_fields = ["number", "hall_number", "international", "hall", "choice"]


def generic_groupby(list_in, comp=operator.eq):
    """
    Group a list of unsortable objects
    Args:
        list_in: A list of generic objects
        comp: (Default value = operator.eq) The comparator
    Returns:
        [int] list of labels for the input list
    """
    list_out = [None] * len(list_in)
    label_num = 0
    for i1, ls1 in enumerate(list_out):
        if ls1 is not None:
            continue
        list_out[i1] = label_num
<<<<<<< HEAD
        for i2, ls2 in list(enumerate(list_out))[i1 + 1 :]:
=======
        for i2, ls2 in list(enumerate(list_out))[(i1 + 1):]:
>>>>>>> bbe7e388
            if comp(list_in[i1], list_in[i2]):
                if list_out[i2] is None:
                    list_out[i2] = list_out[i1]
                else:
                    list_out[i1] = list_out[i2]
                    label_num -= 1
        label_num += 1
    return list_out


default_build_settings = EmmetBuildSettings()


class StructureGroupBuilder(Builder):
    def __init__(
        self,
        materials: MongoStore,
        sgroups: MongoStore,
        working_ion: str,
        query: Optional[dict] = None,
        ltol: float = default_build_settings.LTOL,
        stol: float = default_build_settings.STOL,
        angle_tol: float = default_build_settings.ANGLE_TOL,
        check_newer: bool = True,
        chunk_size: int = 1000,
        **kwargs,
    ):
        """
        Aggregate materials entries into sgroups that are topotactically similar to each other.
        This is an incremental builder that makes ensures that each materials id belongs to one StructureGroupDoc
        document
        Args:
            materials (Store): Store of materials documents that contains the structures
            sgroups (Store): Store of grouped material ids
            query (dict): dictionary to limit materials to be analyzed ---
                            only applied to the materials when we need to group structures
                            the phase diagram is still constructed with the entire set
            chunk_size (int): Size of chemsys chunks to process at any one time.
        """
        self.materials = materials
        self.sgroups = sgroups
        self.working_ion = working_ion
        self.query = query if query else {}
        self.ltol = ltol
        self.stol = stol
        self.angle_tol = angle_tol
        self.check_newer = check_newer
        self.chunk_size = chunk_size

        self.query[
            "deprecated"
        ] = False  # Ensure only non-deprecated materials are chosen

        super().__init__(sources=[materials], targets=[sgroups], chunk_size=chunk_size, **kwargs)

    def prechunk(self, number_splits: int) -> Iterator[Dict]:  # pragma: no cover
        """
        Prechunk method to perform chunking by the key field
        """
        q = dict(self.query)

        all_chemsys = self.materials.distinct("chemsys", criteria=q)

        new_chemsys_list = []

        for chemsys in all_chemsys:
            elements = [element for element in chemsys.split("-") if element != self.working_ion]
            new_chemsys = "-".join(sorted(elements))
            new_chemsys_list.append(new_chemsys)

        N = ceil(len(new_chemsys_list) / number_splits)

        for split in grouper(new_chemsys_list, N):
            new_split_add = []
            for chemsys in split:
                elements = [element for element in chemsys.split("-")] + [self.working_ion]
                new_chemsys = "-".join(sorted(elements))
                new_split_add.append(new_chemsys)

            yield {"query": {"chemsys": {"$in": new_split_add + split}}}

    def get_items(self):
        """
        Summary of the steps:
        - query the materials database for different chemical systems that satisfies the base query
          "contains redox element and working ion"
        - Get the full chemsys list of interest
        - The main loop is over all these chemsys.  within the main loop:
            - get newest timestamp for the material documents (max_mat_time)
            - get the oldest timestamp for the target documents (min_target_time)
            - if min_target_time is < max_mat_time then nuke all the target documents
        """
        # All potentially interesting chemsys must contain the working ion
        base_query = {
            "$and": [
                self.query.copy(),
                {"elements": {"$in": REDOX_ELEMENTS}},
                {"elements": {"$in": [self.working_ion]}},
            ]
        }
        self.logger.debug(f"Initial Chemsys QUERY: {base_query}")

        # get a chemsys that only contains the working ion since the working ion
        # must be present for there to be voltage steps
        all_chemsys = self.materials.distinct("chemsys", criteria=base_query)
        # Contains the working ion but not ONLY the working ion
        all_chemsys = [
            *filter(lambda x: self.working_ion in x and len(x) > 1, [chemsys_.split("-") for chemsys_ in all_chemsys],)
        ]

        self.logger.debug(
            f"Performing initial checks on {len(all_chemsys)} chemical systems containing redox elements w/ or w/o wion"
        )
        self.total = len(all_chemsys)

        for chemsys_l in all_chemsys:
            chemsys = "-".join(sorted(chemsys_l))
            chemsys_wo = "-".join(sorted(set(chemsys_l) - {self.working_ion}))
            chemsys_query = {"$and": [{"chemsys": {"$in": [chemsys_wo, chemsys]}}, self.query.copy()]}
            self.logger.debug(f"QUERY: {chemsys_query}")
            all_mats_in_chemsys = list(
                self.materials.query(
                    criteria=chemsys_query, properties=MAT_PROPS + [self.materials.last_updated_field],
                )
            )
            self.logger.debug(f"Found {len(all_mats_in_chemsys)} materials in {chemsys_wo}")
            if self.check_newer:
                all_target_docs = list(
                    self.sgroups.query(
                        criteria={"chemsys": chemsys},
                        properties=["group_id", self.sgroups.last_updated_field, "material_ids"],
                    )
                )
                self.logger.debug(f"Found {len(all_target_docs)} Grouped documents in {chemsys_wo}")

                mat_times = [mat_doc[self.materials.last_updated_field] for mat_doc in all_mats_in_chemsys]
                max_mat_time = max(mat_times, default=datetime.min)
                self.logger.debug(f"The newest material doc was generated at {max_mat_time}.")

                target_times = [g_doc[self.materials.last_updated_field] for g_doc in all_target_docs]
                min_target_time = min(target_times, default=datetime.max)
                self.logger.debug(f"The newest GROUP doc was generated at {min_target_time}.")

                mat_ids = set([mat_doc["material_id"] for mat_doc in all_mats_in_chemsys])

                # If any material id is missing or if any material id has been updated
                target_ids = set()
                for g_doc in all_target_docs:
                    target_ids |= set(g_doc["material_ids"])

                self.logger.debug(
                    f"There are {len(mat_ids)} material ids in source database vs {len(target_ids)} in target database."
                )
                if mat_ids == target_ids and max_mat_time < min_target_time:
                    self.logger.info(f"Skipping chemsys {chemsys}.")
                    yield None
                elif len(target_ids) == 0:
                    self.logger.info(f"No documents in chemsys {chemsys} in the target database.")
                    yield {"chemsys": chemsys, "materials": all_mats_in_chemsys}
                else:
                    self.logger.info(
                        f"Nuking all {len(target_ids)} documents in chemsys {chemsys} in the target database."
                    )
                    self._remove_targets(list(target_ids))
                    yield {"chemsys": chemsys, "materials": all_mats_in_chemsys}
            else:
                yield {"chemsys": chemsys, "materials": all_mats_in_chemsys}

    def update_targets(self, items: List):
        items = list(filter(None, chain.from_iterable(items)))
        if len(items) > 0:
            self.logger.info("Updating {} sgroups documents".format(len(items)))
            for struct_group_dict in items:
                struct_group_dict[self.sgroups.last_updated_field] = datetime.utcnow()
            self.sgroups.update(docs=items, key=["group_id"])
        else:
            self.logger.info("No items to update")

    def _entry_from_mat_doc(self, mdoc):
        # Note since we are just structure grouping we don't need to be careful with energy or correction
        # All of the energy analysis is left to other builders
        entries = [
            ComputedStructureEntry.from_dict(v) for v in mdoc["entries"].values()
        ]
        if len(entries) == 1:
            return entries[0]
        else:
            if "GGA+U" in mdoc["entries"].keys():
                return ComputedStructureEntry.from_dict(mdoc["entries"]["GGA+U"])
            elif "GGA" in mdoc["entries"].keys():
                return ComputedStructureEntry.from_dict(mdoc["entries"]["GGA"])
            else:
                return None

    def process_item(self, item: Any) -> Any:
        if item is None:
            return None
        entries = [*map(self._entry_from_mat_doc, item["materials"])]
        compatibility = MaterialsProject2020Compatibility()
        processed_entries = compatibility.process_entries(entries=entries)
        s_groups = StructureGroupDoc.from_ungrouped_structure_entries(
            entries=processed_entries,
            ignored_specie=self.working_ion,
            ltol=self.ltol,
            stol=self.stol,
            angle_tol=self.angle_tol,
        )
        return [sg.dict() for sg in s_groups]

    def _remove_targets(self, rm_ids):
        self.sgroups.remove_docs({"material_ids": {"$in": rm_ids}})


class InsertionElectrodeBuilder(Builder):
    def __init__(
        self,
        grouped_materials: MongoStore,
        thermo: MongoStore,
        insertion_electrode: MongoStore,
<<<<<<< HEAD
        query: dict = None,
=======
        query: Optional[dict] = None,
>>>>>>> bbe7e388
        strip_structures: bool = False,
        **kwargs,
    ):
        self.grouped_materials = grouped_materials
        self.insertion_electrode = insertion_electrode
        self.thermo = thermo
        self.query = query if query else {}
        self.strip_structures = strip_structures

        super().__init__(
            sources=[self.grouped_materials, self.thermo], targets=[self.insertion_electrode], **kwargs,
        )

    def prechunk(self, number_splits: int) -> Iterator[Dict]:
        """
        Prechunk method to perform chunking by the key field
        """
        q = dict(self.query)

        keys = self.grouped_materials.distinct(self.grouped_materials.key, criteria=q)

        N = ceil(len(keys) / number_splits)
        for split in grouper(keys, N):
            yield {"query": {self.grouped_materials.key: {"$in": list(split)}}}

    def get_items(self):
        """
        Get items
        """

        @lru_cache(1000)
        def get_working_ion_entry(working_ion):
            with self.thermo as store:
                working_ion_docs = [*store.query({"chemsys": working_ion})]
            best_wion = min(working_ion_docs, key=lambda x: x["energy_per_atom"])
            return best_wion

        def get_thermo_docs(mat_ids):
            self.logger.debug(f"Looking for {len(mat_ids)} material_id in the Thermo DB.")
            self.thermo.connect()
            thermo_docs = list(
                self.thermo.query(
                    {"$and": [{"material_id": {"$in": mat_ids}}]},
                    properties=["material_id", "_sbxn", "thermo", "entries", "energy_type", "energy_above_hull"],
                )
            )

            self.logger.debug(f"Found for {len(thermo_docs)} Thermo Documents.")
            if len(thermo_docs) != len(mat_ids):
                missing_ids = set(mat_ids) - set([t_["material_id"] for t_ in thermo_docs])
                self.logger.warn(
                    f"The following ids are missing from the entries in thermo {missing_ids}.\n"
                    "The is likely due to the fact that a calculation other than GGA or GGA+U was "
                    "validated for the materials builder."
                )
                return None

            # if len(item["ignored_species"]) != 1:
            #     raise ValueError(
            #         "Insertion electrode can only be defined for one working ion species"
            #     )

            return thermo_docs
            # return {
            #     "group_id": item["group_id"],
            #     "working_ion_doc": working_ion_doc,
            #     "working_ion": item["ignored_species"][0],
            #     "thermo_docs": thermo_docs,
            # }

        q_ = {"$and": [self.query, {"has_distinct_compositions": True}]}
        self.total = self.grouped_materials.count(q_)
        for group_doc in self.grouped_materials.query(q_):
            working_ion_doc = get_working_ion_entry(group_doc["ignored_specie"])
            thermo_docs = get_thermo_docs(group_doc["material_ids"])
            if thermo_docs:
                yield {
                    "group_id": group_doc["group_id"],
                    "working_ion_doc": working_ion_doc,
                    "working_ion": group_doc["ignored_specie"],
                    "thermo_docs": thermo_docs,
                }
            else:
                yield None

    def process_item(self, item) -> Dict:
        """
        - Add volume information to each entry to create the insertion electrode document
        - Add the host structure
        """
        if item is None:
            return None  # type: ignore
        self.logger.debug(f"Working on {item['group_id']} with {len(item['thermo_docs'])}")

        entries = [tdoc_["entries"][tdoc_["energy_type"]] for tdoc_ in item["thermo_docs"]]

        entries = list(map(ComputedStructureEntry.from_dict, entries))

        working_ion_entry = ComputedEntry.from_dict(
            item["working_ion_doc"]["entries"][item["working_ion_doc"]["energy_type"]]
        )

        decomp_energies = {d_["material_id"]: d_["energy_above_hull"] for d_ in item["thermo_docs"]}

        for ient in entries:
            ient.data["volume"] = ient.structure.volume
            ient.data["decomposition_energy"] = decomp_energies[ient.data["material_id"]]

        ie = InsertionElectrodeDoc.from_entries(
            grouped_entries=entries,
            working_ion_entry=working_ion_entry,
            battery_id=item["group_id"],
            strip_structures=self.strip_structures,
        )
        if ie is None:
            return None  # type: ignore
            # {"failed_reason": "unable to create InsertionElectrode document"}
        return jsanitize(ie.dict())

    def update_targets(self, items: List):
        items = list(filter(None, items))
        if len(items) > 0:
            self.logger.info("Updating {} battery documents".format(len(items)))
            for struct_group_dict in items:
                struct_group_dict[self.grouped_materials.last_updated_field] = datetime.utcnow()
            self.insertion_electrode.update(docs=items, key=["battery_id"])
        else:
            self.logger.info("No items to update")<|MERGE_RESOLUTION|>--- conflicted
+++ resolved
@@ -63,11 +63,7 @@
         if ls1 is not None:
             continue
         list_out[i1] = label_num
-<<<<<<< HEAD
         for i2, ls2 in list(enumerate(list_out))[i1 + 1 :]:
-=======
-        for i2, ls2 in list(enumerate(list_out))[(i1 + 1):]:
->>>>>>> bbe7e388
             if comp(list_in[i1], list_in[i2]):
                 if list_out[i2] is None:
                     list_out[i2] = list_out[i1]
@@ -287,11 +283,7 @@
         grouped_materials: MongoStore,
         thermo: MongoStore,
         insertion_electrode: MongoStore,
-<<<<<<< HEAD
         query: dict = None,
-=======
-        query: Optional[dict] = None,
->>>>>>> bbe7e388
         strip_structures: bool = False,
         **kwargs,
     ):
