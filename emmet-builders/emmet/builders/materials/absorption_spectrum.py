--- conflicted
+++ resolved
@@ -115,17 +115,7 @@
 
         mat_doc = self.materials.query_one(
             {self.materials.key: mat},
-<<<<<<< HEAD
-            [
-                self.materials.key,
-                "structure",
-                "task_types",
-                "run_types",
-                "last_updated",
-            ],
-=======
             [self.materials.key, "structure", "task_types", "run_types", "last_updated"],
->>>>>>> bbe7e388
         )
 
         task_types = mat_doc["task_types"].items()
