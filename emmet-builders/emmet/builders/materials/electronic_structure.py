from collections import defaultdict
from math import ceil
import itertools
import re
import boto3
import numpy as np
from maggma.builders import Builder
from maggma.utils import grouper
from pymatgen.analysis.magnetism.analyzer import CollinearMagneticStructureAnalyzer
from pymatgen.core import Structure
from pymatgen.electronic_structure.core import Spin
from pymatgen.electronic_structure.bandstructure import BandStructureSymmLine
from pymatgen.electronic_structure.dos import CompleteDos
from pymatgen.symmetry.bandstructure import HighSymmKpath
from pymatgen.analysis.structure_matcher import StructureMatcher
from pymatgen.symmetry.analyzer import SpacegroupAnalyzer
from pymatgen.io.vasp.sets import MPStaticSet

from emmet.core.settings import EmmetSettings
from emmet.core.electronic_structure import ElectronicStructureDoc
from emmet.core.utils import jsanitize

from emmet.builders.utils import query_open_data

SETTINGS = EmmetSettings()


class ElectronicStructureBuilder(Builder):
    def __init__(
        self,
        tasks,
        materials,
        electronic_structure,
        bandstructure_fs,
        dos_fs,
        chunk_size=10,
        query=None,
        **kwargs,
    ):
        """
        Creates an electronic structure collection from a tasks collection,
        the associated band structures and density of states file store collections,
        and the materials collection.

        Individual bandstructures for each of the three conventions are generated.

        tasks (Store): Store of task documents
        materials (Store): Store of materials documents
        electronic_structure (Store): Store of electronic structure summary data documents
        bandstructure_fs (Store, str): Store of bandstructures, or S3 URL string with prefix
            (e.g. s3://materialsproject-parsed/bandstructures).
        dos_fs (Store, str): Store of DOS, or S3 URL string with bucket and prefix
            (e.g. s3://materialsproject-parsed/dos).
        chunk_size (int): Chunk size to use for processing. Defaults to 10.
        query (dict): Dictionary to limit materials to be analyzed
        """

        self.tasks = tasks
        self.materials = materials
        self.electronic_structure = electronic_structure
        self.bandstructure_fs = bandstructure_fs
        self.dos_fs = dos_fs
        self.chunk_size = chunk_size
        self.query = query if query else {}

        self._s3_resource = None

        sources = [tasks, materials]

        fs_stores = [bandstructure_fs, dos_fs]

        for store in fs_stores:
            if isinstance(store, str):
                if not re.match("^s3://.*", store):
                    raise ValueError(
                        "Please provide an S3 URL "
                        "in the format s3://{bucket_name}/{prefix}"
                    )

                if self._s3_resource is None:
                    self._s3_resource = boto3.resource("s3")
            else:
                sources.append(store)

        super().__init__(
<<<<<<< HEAD
            sources=sources,
=======
            sources=[tasks, materials],
>>>>>>> e1ce58b7
            targets=[electronic_structure],
            chunk_size=chunk_size,
            **kwargs,
        )

    def prechunk(self, number_splits: int):  # pragma: no cover
        """
        Prechunk method to perform chunking by the key field
        """
        q = dict(self.query)

        keys = self.electronic_structure.newer_in(
            self.materials, criteria=q, exhaustive=True
        )

        N = ceil(len(keys) / number_splits)
        for split in grouper(keys, N):
            yield {"query": {self.materials.key: {"$in": list(split)}}}

    def get_items(self):
        """
        Gets all items to process

        Returns:
            generator or list relevant tasks and materials to process
        """

        self.logger.info("Electronic Structure Builder Started")

        q = dict(self.query)

        mat_ids = self.materials.distinct(self.materials.key, criteria=q)
        es_ids = self.electronic_structure.distinct(self.electronic_structure.key)

        mats_set = set(
            self.electronic_structure.newer_in(
                target=self.materials, criteria=q, exhaustive=True
            )
        ) | (set(mat_ids) - set(es_ids))

        mats = [mat for mat in mats_set]

        self.logger.info(
            "Processing {} materials for electronic structure".format(len(mats))
        )

        self.total = len(mats)

        for mat in mats:
            mat = self._update_materials_doc(mat)
            yield mat

    def process_item(self, mat):
        """
        Process the band structures and dos data.

        Args:
            mat (dict): material document

        Returns:
            (dict): electronic_structure document
        """

        structure = Structure.from_dict(mat["structure"])

        self.logger.info("Processing: {}".format(mat[self.materials.key]))

        dos = None
        bs = {}
        structures = {}

        for bs_type, bs_entry in mat["bandstructure"].items():
            if bs_entry.get("object", None) is not None:
                bs[bs_type] = (
                    {
                        bs_entry["task_id"]: BandStructureSymmLine.from_dict(
                            bs_entry["object"]
                        )
                    }
                    if bs_entry
                    else None
                )

                structures[bs_entry["task_id"]] = bs_entry["output_structure"]

        if mat["dos"]:
            if mat["dos"]["object"] is not None:
                self.logger.info("Processing density of states")
                dos = {
                    mat["dos"]["task_id"]: CompleteDos.from_dict(mat["dos"]["object"])
                }

                structures[mat["dos"]["task_id"]] = mat["dos"]["output_structure"]

        if bs:
            self.logger.info(
                "Processing band structure types: {}".format(
                    [bs_type for bs_type, bs_entry in bs.items() if bs_entry]
                )
            )

        # Default summary data
        d = dict(
            material_id=mat[self.materials.key],
            deprecated=mat["deprecated"],
            task_id=mat["other"]["task_id"],
            meta_structure=structure,
            band_gap=mat["other"]["band_gap"],
            cbm=mat["other"]["cbm"],
            vbm=mat["other"]["vbm"],
            efermi=mat["other"]["efermi"],
            is_gap_direct=mat["other"]["is_gap_direct"],
            is_metal=mat["other"]["is_metal"],
            magnetic_ordering=mat["other"]["magnetic_ordering"],
            origins=mat["origins"],
            warnings=[],
        )

        # Eigenvalue band property checks
        eig_values = mat["other"].get("eigenvalue_band_properties", None)

        if eig_values is not None:
            if not np.isclose(
                mat["other"]["band_gap"], eig_values["bandgap"], atol=0.2, rtol=0.0
            ):
                d["warnings"].append(
                    "Regular parsed band gap and band gap from eigenvalue_band_properties do not agree. "
                    "Using data from eigenvalue_band_properties where appropriate."
                )

                d["band_gap"] = eig_values["bandgap"]
                d["cbm"] = eig_values["cbm"]
                d["vbm"] = eig_values["vbm"]
                d["is_gap_direct"] = eig_values["is_gap_direct"]
                d["is_metal"] = (
                    True if np.isclose(d["band_gap"], 0.0, atol=0.01, rtol=0) else False
                )

        if dos is None:
            doc = ElectronicStructureDoc.from_structure(**d)

        else:
            try:
                doc = ElectronicStructureDoc.from_bsdos(
                    material_id=mat[self.materials.key],
                    structures=structures,
                    dos=dos,
                    is_gap_direct=d["is_gap_direct"],
                    is_metal=d["is_metal"],
                    deprecated=d["deprecated"],
                    origins=d["origins"],
                    **bs,
                )
                doc = self._bsdos_checks(doc, dos[mat["dos"]["task_id"]], structures)

            except Exception:
                d["warnings"].append(
                    "Band structure and/or data exists but an error occured while processing."
                )
                doc = ElectronicStructureDoc.from_structure(**d)

        # Magnetic ordering check
        mag_orderings = {}
        if doc.bandstructure is not None:
            mag_orderings.update(
                {
                    bs_summary.task_id: bs_summary.magnetic_ordering
                    for bs_type, bs_summary in doc.bandstructure
                    if bs_summary is not None
                }
            )

        if doc.dos is not None:
            dos_dict = doc.dos.dict()
            mag_orderings.update(
                {dos_dict["total"][Spin.up]["task_id"]: dos_dict["magnetic_ordering"]}
            )

        for task_id, ordering in mag_orderings.items():
            if doc.magnetic_ordering != ordering:
                doc.warnings.append(
                    f"Summary data magnetic ordering does not agree with the ordering from {task_id}"
                )

        # LMAXMIX check, VASP default is 2
        expected_lmaxmix = MPStaticSet(structure).incar.get("LMAXMIX", 2)
        if mat["dos"] and mat["dos"]["lmaxmix"] != expected_lmaxmix:
            doc.warnings.append(
                "An incorrect calculation parameter may lead to errors in the band gap of "
                f"0.1-0.2 eV (LMAXIX is {mat['dos']['lmaxmix']} and should be {expected_lmaxmix} for "
                f"{mat['dos']['task_id']}). A correction calculation is planned."
            )

        for bs_type, bs_entry in mat["bandstructure"].items():
            if bs_entry["lmaxmix"] != expected_lmaxmix:
                doc.warnings.append(
                    "An incorrect calculation parameter may lead to errors in the band gap of "
                    f"0.1-0.2 eV (LMAXIX is {bs_entry['lmaxmix']} and should be {expected_lmaxmix} for "
                    f"{bs_entry['task_id']}). A correction calculation is planned."
                )

        return doc.dict()

    def update_targets(self, items):
        """
        Inserts electronic structure documents into the electronic_structure collection

        Args:
            items ([Dict]): A list of ElectronicStructureDoc dictionaries to update
        """

        items = list(filter(None, items))

        if len(items) > 0:
            self.logger.info("Updating {} electronic structure docs".format(len(items)))
            self.electronic_structure.update(docs=jsanitize(items, allow_bson=True))
        else:
            self.logger.info("No electronic structure docs to update")

    def _bsdos_checks(self, doc, dos, structures):
        # Band gap difference check for uniform and line-mode calculations
        bgap_diff = []
        for bs_type, bs_summary in doc.bandstructure:
            if bs_summary is not None:
                bgap_diff.append(doc.band_gap - bs_summary.band_gap)

        if dos is not None:
            bgap_diff.append(doc.band_gap - dos.get_gap())

        if any(abs(gap) > 0.25 for gap in bgap_diff):
            if doc.warnings is None:
                doc.warnings = []
            doc.warnings.append(
                "Absolute difference between blessed band gap and at least one "
                "line-mode or uniform calculation band gap is larger than 0.25 eV."
            )

        # Line-mode and uniform structure primitive checks

        pair_list = []
        for task_id, struct in structures.items():
            pair_list.append((task_id, struct))

            struct_prim = SpacegroupAnalyzer(struct).get_primitive_standard_structure(
                international_monoclinic=False
            )

            if not np.allclose(
                struct.lattice.matrix, struct_prim.lattice.matrix, atol=1e-3
            ):
                if doc.warnings is None:
                    doc.warnings = []

                if np.isclose(struct_prim.volume, struct.volume, atol=5, rtol=0):
                    doc.warnings.append(
                        f"The input structure for {task_id} is primitive but may not exactly match the "
                        f"standard primitive setting."
                    )
                else:
                    doc.warnings.append(
                        f"The input structure for {task_id} does not match the expected standard primitive"
                    )

        # Check line-mode and uniform for same structure
        sm = StructureMatcher()
        for pair in itertools.combinations(pair_list, 2):
            if not sm.fit(pair[0][1], pair[1][1]):
                if doc.warnings is None:
                    doc.warnings = []

                doc.warnings.append(
                    f"The input structures between bandstructure calculations {pair[0][0]} and {pair[1][0]} "
                    f"are not equivalent"
                )

        return doc

    def _update_materials_doc(self, mat_id):
        # find bs type for each task in task_type and store each different bs object

        mat = self.materials.query_one(
            properties=[
                self.materials.key,
                "structure",
                "inputs",
                "task_types",
                "deprecated",
                self.materials.last_updated_field,
            ],
            criteria={self.materials.key: mat_id},
        )

        mat["dos"] = {}
        mat["bandstructure"] = defaultdict(dict)
        mat["other"] = {}

        bs_calcs = defaultdict(list)
        dos_calcs = []
        other_calcs = []

        for task_id in mat["task_types"].keys():
            # Handle all line-mode tasks
            if "NSCF Line" in mat["task_types"][task_id]:
                bs_type = None

                task_query = self.tasks.query_one(
                    properties=[
                        "calcs_reversed",
                        "last_updated",
                        "input.is_hubbard",
                        "input.incar",
                        "orig_inputs.kpoints",
                        "input.parameters",
                        "output.structure",
                    ],
                    criteria={"task_id": str(task_id)},
                )

                fs_id = str(
                    task_query["calcs_reversed"][0].get("bandstructure_fs_id", None)
                )

                if fs_id is not None:
                    structure = Structure.from_dict(task_query["output"]["structure"])

                    kpoints = task_query["orig_inputs"]["kpoints"]
                    labels_dict = {
                        label: point
                        for label, point in zip(kpoints["labels"], kpoints["kpoints"])
                        if label is not None
                    }

                    try:
                        bs_type = self._obtain_path_type(labels_dict, structure)
                    except Exception:
                        bs_type = None

                    if bs_type is None:
                        if isinstance(self.bandstructure_fs, str):
                            _, _, bucket, prefix = self.bandstructure_fs.strip(
                                "/"
                            ).split("/")
                            bs_dict = query_open_data(
                                bucket,
                                prefix,
                                task_id,
                                monty_decode=False,
                                s3_resource=self._s3_resource,
                            )
                        else:
                            bs_dict = self.bandstructure_fs.query_one(
                                {self.bandstructure_fs.key: str(task_id)}
                            )

                        if bs_dict is not None:
                            bs = BandStructureSymmLine.from_dict(bs_dict["data"])

                            bs_type = self._obtain_path_type(
                                bs.labels_dict, bs.structure
                            )

                    is_hubbard = task_query["input"]["is_hubbard"]
                    lmaxmix = task_query["input"]["incar"].get(
                        "LMAXMIX", 2
                    )  # VASP default is 2, alternatively could project `parameters`
                    nkpoints = task_query["orig_inputs"]["kpoints"]["nkpoints"]
                    lu_dt = task_query["last_updated"]

                    if bs_type is not None:
                        bs_calcs[bs_type].append(
                            {
                                "fs_id": fs_id,
                                "task_id": task_id,
                                "is_hubbard": int(is_hubbard),
                                "lmaxmix": lmaxmix,
                                "nkpoints": int(nkpoints),
                                "updated_on": lu_dt,
                                "output_structure": structure,
                            }
                        )

            # Handle uniform tasks
            if "NSCF Uniform" in mat["task_types"][task_id]:
                task_query = self.tasks.query_one(
                    properties=[
                        "calcs_reversed",
                        "last_updated",
                        "input.is_hubbard",
                        "input.incar",
                        "orig_inputs.kpoints",
                        "input.parameters",
                        "output.structure",
                    ],
                    criteria={"task_id": str(task_id)},
                )

                fs_id = str(task_query["calcs_reversed"][0].get("dos_fs_id", None))

                if fs_id is not None:
                    lmaxmix = task_query["input"]["incar"].get(
                        "LMAXMIX", 2
                    )  # VASP default is 2, alternatively could project `parameters`

                    is_hubbard = task_query["input"]["is_hubbard"]

                    structure = Structure.from_dict(task_query["output"]["structure"])

                    if (
                        task_query["orig_inputs"]["kpoints"]["generation_style"]
                        == "Monkhorst"
                        or task_query["orig_inputs"]["kpoints"]["generation_style"]
                        == "Gamma"
                    ):
                        nkpoints = np.prod(
                            task_query["orig_inputs"]["kpoints"]["kpoints"][0], axis=0
                        )

                    else:
                        nkpoints = task_query["orig_inputs"]["kpoints"]["nkpoints"]

                    nedos = task_query["input"]["parameters"]["NEDOS"]
                    lu_dt = task_query["last_updated"]

                    dos_calcs.append(
                        {
                            "fs_id": fs_id,
                            "task_id": task_id,
                            "is_hubbard": int(is_hubbard),
                            "lmaxmix": lmaxmix,
                            "nkpoints": int(nkpoints),
                            "nedos": int(nedos),
                            "updated_on": lu_dt,
                            "output_structure": structure,
                        }
                    )

            # Handle static and structure opt tasks
            if "Static" or "Structure Optimization" in mat["task_types"][task_id]:
                task_query = self.tasks.query_one(
                    properties=[
                        "last_updated",
                        "input.is_hubbard",
                        "orig_inputs.kpoints",
                        "calcs_reversed",
                        "output.structure",
                    ],
                    criteria={"task_id": str(task_id)},
                )

                structure = Structure.from_dict(task_query["output"]["structure"])

                other_mag_ordering = CollinearMagneticStructureAnalyzer(
                    structure
                ).ordering

                is_hubbard = task_query["input"]["is_hubbard"]

                last_calc = task_query["calcs_reversed"][-1]

                if (
                    last_calc["input"]["kpoints"]["generation_style"] == "Monkhorst"
                    or last_calc["input"]["kpoints"]["generation_style"] == "Gamma"
                ):
                    nkpoints = np.prod(
                        last_calc["input"]["kpoints"]["kpoints"][0], axis=0
                    )
                else:
                    nkpoints = last_calc["input"]["kpoints"]["nkpoints"]

                lu_dt = task_query["last_updated"]

                other_calcs.append(
                    {
                        "is_static": True
                        if "Static" in mat["task_types"][task_id]
                        else False,
                        "task_id": task_id,
                        "is_hubbard": int(is_hubbard),
                        "nkpoints": int(nkpoints),
                        "magnetic_ordering": other_mag_ordering,
                        "updated_on": lu_dt,
                        "calcs_reversed": task_query["calcs_reversed"],
                    }
                )

        updated_materials_doc = self._obtain_blessed_calculations(
            mat, bs_calcs, dos_calcs, other_calcs
        )

        return updated_materials_doc

    def _obtain_blessed_calculations(
        self, materials_doc, bs_calcs, dos_calcs, other_calcs
    ):
        bs_types = ["setyawan_curtarolo", "hinuma", "latimer_munro"]

        materials_doc["origins"] = []

        for bs_type in bs_types:
            # select "blessed" bs of each type
            if bs_calcs[bs_type]:
                sorted_bs_data = sorted(
                    bs_calcs[bs_type],
                    key=lambda entry: (
                        entry["is_hubbard"],
                        entry["nkpoints"],
                        entry["updated_on"],
                    ),
                    reverse=True,
                )

                materials_doc["bandstructure"][bs_type]["task_id"] = sorted_bs_data[0][
                    "task_id"
                ]

                materials_doc["bandstructure"][bs_type]["lmaxmix"] = sorted_bs_data[0][
                    "lmaxmix"
                ]
                if isinstance(self.bandstructure_fs, str):
                    _, _, bucket, prefix = self.bandstructure_fs.strip("/").split("/")
                    bs_obj = query_open_data(
                        bucket,
                        prefix,
                        sorted_bs_data[0]["task_id"],
                        monty_decode=False,
                        s3_resource=self._s3_resource,
                    )
                else:
                    bs_obj = self.bandstructure_fs.query_one(
                        criteria={"fs_id": sorted_bs_data[0]["fs_id"]}
                    )

                materials_doc["bandstructure"][bs_type]["object"] = (
                    bs_obj if bs_obj is not None else None
                )

                materials_doc["bandstructure"][bs_type][
                    "output_structure"
                ] = sorted_bs_data[0]["output_structure"]

                materials_doc["origins"].append(
                    {
                        "name": bs_type,
                        "task_id": sorted_bs_data[0]["task_id"],
                        "last_updated": sorted_bs_data[0]["updated_on"],
                    }
                )

        if dos_calcs:
            sorted_dos_data = sorted(
                dos_calcs,
                key=lambda entry: (
                    entry["is_hubbard"],
                    entry["nkpoints"],
                    entry["nedos"],
                    entry["updated_on"],
                ),
                reverse=True,
            )

            materials_doc["dos"]["task_id"] = sorted_dos_data[0]["task_id"]

            materials_doc["dos"]["lmaxmix"] = sorted_dos_data[0]["lmaxmix"]

            if isinstance(self.bandstructure_fs, str):
                _, _, bucket, prefix = self.dos_fs.strip("/").split("/")
                dos_obj = query_open_data(
                    bucket,
                    prefix,
                    sorted_dos_data[0]["task_id"],
                    monty_decode=False,
                    s3_resource=self._s3_resource,
                )
            else:
                dos_obj = self.dos_fs.query_one(
                    criteria={"fs_id": sorted_dos_data[0]["fs_id"]}
                )

            materials_doc["dos"]["object"] = dos_obj if dos_obj is not None else None

            materials_doc["dos"]["output_structure"] = sorted_dos_data[0][
                "output_structure"
            ]

            materials_doc["origins"].append(
                {
                    "name": "dos",
                    "task_id": sorted_dos_data[0]["task_id"],
                    "last_updated": sorted_dos_data[0]["updated_on"],
                }
            )

        if other_calcs:
            sorted_other_data = sorted(
                other_calcs,
                key=lambda entry: (
                    entry["is_static"],
                    entry["is_hubbard"],
                    entry["nkpoints"],
                    entry["updated_on"],
                ),
                reverse=True,
            )

            materials_doc["other"]["task_id"] = str(sorted_other_data[0]["task_id"])

            task_output_data = sorted_other_data[0]["calcs_reversed"][-1]["output"]
            materials_doc["other"]["band_gap"] = task_output_data["bandgap"]
            materials_doc["other"]["magnetic_ordering"] = sorted_other_data[0][
                "magnetic_ordering"
            ]
            materials_doc["other"]["last_updated"] = sorted_other_data[0]["updated_on"]

            materials_doc["other"]["is_metal"] = (
                materials_doc["other"]["band_gap"] == 0.0
            )

            materials_doc["origins"].append(
                {
                    "name": "electronic_structure",
                    "task_id": sorted_other_data[0]["task_id"],
                    "last_updated": sorted_other_data[0]["updated_on"],
                }
            )

            for prop in [
                "efermi",
                "cbm",
                "vbm",
                "is_gap_direct",
                "is_metal",
                "eigenvalue_band_properties",
            ]:
                # First try other calcs_reversed entries if properties are not found in last
                if prop not in task_output_data:
                    for calc in sorted_other_data[0]["calcs_reversed"]:
                        if calc["output"].get(prop, None) is not None:
                            materials_doc["other"][prop] = calc["output"][prop]
                else:
                    materials_doc["other"][prop] = task_output_data[prop]

        return materials_doc

    @staticmethod
    def _obtain_path_type(
        labels_dict,
        structure,
        symprec=SETTINGS.SYMPREC,
        angle_tolerance=SETTINGS.ANGLE_TOL,
        atol=1e-5,
    ):
        bs_type = None

        if any([label.islower() for label in labels_dict]):
            bs_type = "latimer_munro"
        else:
            for ptype in ["setyawan_curtarolo", "hinuma"]:
                hskp = HighSymmKpath(
                    structure,
                    has_magmoms=False,
                    magmom_axis=None,
                    path_type=ptype,
                    symprec=symprec,
                    angle_tolerance=angle_tolerance,
                    atol=atol,
                )
                hs_labels_full = hskp.kpath["kpoints"]
                hs_path_uniq = set(
                    [label for segment in hskp.kpath["path"] for label in segment]
                )

                hs_labels = {
                    k: hs_labels_full[k] for k in hs_path_uniq if k in hs_path_uniq
                }

                shared_items = {
                    k: labels_dict[k]
                    for k in labels_dict
                    if k in hs_labels
                    and np.allclose(labels_dict[k], hs_labels[k], atol=1e-3)
                }

                if len(shared_items) == len(labels_dict) and len(shared_items) == len(
                    hs_labels
                ):
                    bs_type = ptype

        return bs_type<|MERGE_RESOLUTION|>--- conflicted
+++ resolved
@@ -83,11 +83,7 @@
                 sources.append(store)
 
         super().__init__(
-<<<<<<< HEAD
             sources=sources,
-=======
-            sources=[tasks, materials],
->>>>>>> e1ce58b7
             targets=[electronic_structure],
             chunk_size=chunk_size,
             **kwargs,
