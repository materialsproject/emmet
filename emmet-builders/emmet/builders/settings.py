--- conflicted
+++ resolved
@@ -1,11 +1,6 @@
 """
 Settings for defaults in the build pipelines for the Materials Project
 """
-<<<<<<< HEAD
-
-from typing import List
-=======
->>>>>>> cbef175d
 
 from pydantic.fields import Field
 
