--- conflicted
+++ resolved
@@ -280,14 +280,7 @@
         if len(items) > 0:
             self.logger.info(f"Updating {len(docs)} materials")
             self.materials.remove_docs({self.materials.key: {"$in": material_ids}})
-<<<<<<< HEAD
             self.materials.update(docs=docs, key=["material_id"])
-=======
-            self.materials.update(
-                docs=docs,
-                key=["material_id"],
-            )
->>>>>>> 588a3e22
         else:
             self.logger.info("No items to update")
 
