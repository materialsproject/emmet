--- conflicted
+++ resolved
@@ -252,13 +252,8 @@
                 doc = MoleculeDoc.construct_deprecated_molecule(tasks)
                 doc.warnings.append(str(e))
                 molecules.append(doc)
-<<<<<<< HEAD
-                self.logger.warn(
-                    f"Failed making molecule for {failed_ids}."
-=======
                 self.logger.warning(
                     f"Failed making material for {failed_ids}."
->>>>>>> bbe7e388
                     f" Inserted as deprecated molecule: {doc.molecule_id}"
                 )
 
