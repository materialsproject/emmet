--- conflicted
+++ resolved
@@ -9,16 +9,12 @@
     author_email="feedback@materialsproject.org",
     url="https://github.com/materialsproject/emmet",
     packages=find_namespace_packages(include=["emmet.*"]),
-<<<<<<< HEAD
-    install_requires=["emmet-core[all]", "maggma>=0.56.0", "matminer>=0.7.3"],
-=======
     install_requires=[
         "emmet-core[all]",
-        "maggma>=0.51.16",
+        "maggma>=0.56.0",
         "matminer>=0.7.3",
         "pymatgen<=2023.9.10",
     ],
->>>>>>> e4bb49f0
     extras_require={
         "test": [
             "pre-commit",
