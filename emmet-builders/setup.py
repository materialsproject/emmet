--- conflicted
+++ resolved
@@ -23,11 +23,7 @@
             "types-setuptools",
             "types-requests",
             "wincertstore",
-<<<<<<< HEAD
-            "openbabel",
-=======
             "openbabel"
->>>>>>> 0d11f17d
         ],
         "docs": [
             "mkdocs",
@@ -40,11 +36,7 @@
             "mkdocstrings[python]",
             "livereload",
             "jinja2",
-<<<<<<< HEAD
-        ],
-=======
         ]
->>>>>>> 0d11f17d
     },
     python_requires=">=3.8",
     license="modified BSD",
