--- conflicted
+++ resolved
@@ -22,11 +22,7 @@
     # via matplotlib
 donfig==0.8.1.post1
     # via zarr
-<<<<<<< HEAD
-emmet-core==0.87.0.dev1
-=======
 emmet-core==0.86.1
->>>>>>> 20929a54
     # via emmet-archival (pyproject.toml)
 fonttools==4.61.0
     # via matplotlib
