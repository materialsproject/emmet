--- conflicted
+++ resolved
@@ -10,11 +10,8 @@
 
 from pymatgen.io.common import VolumetricData as PmgVolumetricData
 
-<<<<<<< HEAD
 from emmet.core.vasp.models import ChgcarLike
-=======
 from emmet.core.types.enums import ValueEnum
->>>>>>> 019ddf67
 
 from emmet.archival.base import Archiver
 from emmet.archival.atoms import CrystalArchive
