--- conflicted
+++ resolved
@@ -5,32 +5,20 @@
 import numpy as np
 import pytest
 from bson.objectid import ObjectId
-<<<<<<< HEAD
+from monty.json import MSONable
+from monty.serialization import dumpfn, loadfn
 
 from emmet.core.common import convert_datetime
-=======
-from monty.json import MSONable
-from monty.serialization import dumpfn
-
 from emmet.core.tasks import TaskDoc
->>>>>>> e52deaf0
 from emmet.core.utils import (
     DocEnum,
     ValueEnum,
     dynamic_import,
-<<<<<<< HEAD
-    utcnow,
-)
-from monty.json import MSONable
-from monty.serialization import dumpfn, loadfn
-
-from emmet.core.tasks import TaskDoc
-=======
     get_flat_models_from_model,
     get_hash_blocked,
     jsanitize,
+    utcnow,
 )
->>>>>>> e52deaf0
 
 
 def test_dt():
