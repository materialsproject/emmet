# -*- coding: utf-8 -*-
from setuptools import find_namespace_packages, setup
from _version import __version__ as fallback_version

if "+" in fallback_version:
    fallback_version = fallback_version.split("+")[0]


setup(
    name="emmet-core",
    use_scm_version={
        "root": "..",
        "relative_to": __file__,
        "write_to": "emmet-core/_version.py",
        "write_to_template": '__version__ = "{version}"',
        "fallback_version": fallback_version,
    },
    setup_requires=["setuptools_scm>=6,<8"],
    description="Core Emmet Library",
    author="The Materials Project",
    author_email="feedback@materialsproject.org",
    url="https://github.com/materialsproject/emmet",
    packages=find_namespace_packages(include=["emmet.*"]),
    package_data={
        "emmet.core.vasp.calc_types": ["*.yaml"],
        "emmet.core.subtrates": ["*.json"],
    },
    include_package_data=True,
    install_requires=[
        "pymatgen>=2021.3,<2023.0",
        "monty>=2021.3,<2023.0",
        "pydantic==1.10.2",
        "pybtex~=0.24",
        "typing-extensions>=3.7,<5.0",
<<<<<<< HEAD
        "robocrys>=0.2.7",
        "pymatgen-analysis-diffusion>=2022.1.15",
        "pymatgen-analysis-alloys>=0.0.3",
=======
        "spglib<3.0.0",
>>>>>>> 42c1c475
    ],
    extras_require={
        "all": [
            "robocrys>=0.2.7",
            "pymatgen-analysis-diffusion>=2022.1.15",
            "pymatgen-analysis-alloys>=0.0.3",
        ],
    },
    python_requires=">=3.8",
    license="modified BSD",
    zip_safe=False,
)<|MERGE_RESOLUTION|>--- conflicted
+++ resolved
@@ -32,13 +32,7 @@
         "pydantic==1.10.2",
         "pybtex~=0.24",
         "typing-extensions>=3.7,<5.0",
-<<<<<<< HEAD
-        "robocrys>=0.2.7",
-        "pymatgen-analysis-diffusion>=2022.1.15",
-        "pymatgen-analysis-alloys>=0.0.3",
-=======
         "spglib<3.0.0",
->>>>>>> 42c1c475
     ],
     extras_require={
         "all": [
