--- conflicted
+++ resolved
@@ -41,11 +41,7 @@
             "types-requests",
             "maggma",
             "wincertstore",
-<<<<<<< HEAD
-            "openbabel",
-=======
             "openbabel"
->>>>>>> 0d11f17d
         ],
         "docs": [
             "mkdocs",
