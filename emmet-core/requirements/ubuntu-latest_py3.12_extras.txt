--- conflicted
+++ resolved
@@ -109,11 +109,7 @@
     #   mkdocs-autorefs
     #   mkdocstrings
 matcalc==0.4.3
-<<<<<<< HEAD
-    # via emmet-core (pyproject.toml)
-=======
     # via emmet-core (setup.py)
->>>>>>> 8f7dc69b
 matminer==0.9.3
     # via robocrys
 matplotlib==3.10.5
@@ -472,15 +468,9 @@
 typeguard==4.4.4
     # via inflect
 types-requests==2.32.4.20250809
-<<<<<<< HEAD
-    # via emmet-core (pyproject.toml)
-types-setuptools==80.9.0.20250822
-    # via emmet-core (pyproject.toml)
-=======
     # via emmet-core (setup.py)
 types-setuptools==80.9.0.20250822
     # via emmet-core (setup.py)
->>>>>>> 8f7dc69b
 typing-extensions==4.15.0
     # via
     #   emmet-core (pyproject.toml)
