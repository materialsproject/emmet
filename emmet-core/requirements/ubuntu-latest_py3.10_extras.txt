--- conflicted
+++ resolved
@@ -10,11 +10,6 @@
     # via
     #   fastapi
     #   starlette
-<<<<<<< HEAD
-ase==3.22.1
-    # via matcalc
-=======
->>>>>>> 1f055116
 attrs==23.1.0
     # via
     #   jsonschema
@@ -23,15 +18,9 @@
     # via paramiko
 blinker==1.6.2
     # via flask
-<<<<<<< HEAD
-boto3==1.28.54
-    # via maggma
-botocore==1.31.54
-=======
 boto3==1.28.49
     # via maggma
 botocore==1.31.49
->>>>>>> 1f055116
     # via
     #   boto3
     #   s3transfer
@@ -75,11 +64,8 @@
     # via
     #   maggma
     #   pymongo
-<<<<<<< HEAD
-=======
 emmet-core==0.68.0
     # via mp-api
->>>>>>> 1f055116
 exceptiongroup==1.1.3
     # via
     #   anyio
@@ -104,11 +90,6 @@
     # via mkdocstrings-python
 h11==0.14.0
     # via uvicorn
-<<<<<<< HEAD
-h5py==3.9.0
-    # via phonopy
-=======
->>>>>>> 1f055116
 htmlmin2==0.1.13
     # via mkdocs-minify-plugin
 identify==2.5.29
@@ -172,14 +153,7 @@
 matminer==0.9.0
     # via robocrys
 matplotlib==3.8.0
-<<<<<<< HEAD
-    # via
-    #   ase
-    #   phonopy
-    #   pymatgen
-=======
-    # via pymatgen
->>>>>>> 1f055116
+    # via pymatgen
 mccabe==0.7.0
     # via flake8
 mergedeep==1.3.4
@@ -217,11 +191,7 @@
     # via maggma
 mongomock==4.1.2
     # via maggma
-<<<<<<< HEAD
-monty==2023.9.25
-=======
 monty==2023.9.5
->>>>>>> 1f055116
     # via
     #   custodian
     #   emmet-core (setup.py)
@@ -229,12 +199,6 @@
     #   matminer
     #   pymatgen
     #   robocrys
-<<<<<<< HEAD
-mpmath==1.3.0
-    # via sympy
-msgpack==1.0.6
-    # via maggma
-=======
 mp-api==0.36.1
     # via pymatgen
 mpmath==1.3.0
@@ -243,7 +207,6 @@
     # via
     #   maggma
     #   mp-api
->>>>>>> 1f055116
 mypy==1.5.1
     # via emmet-core (setup.py)
 mypy-extensions==1.0.0
@@ -294,11 +257,6 @@
     # via sshtunnel
 pathspec==0.11.2
     # via mkdocs
-<<<<<<< HEAD
-phonopy==2.20.0
-    # via matcalc
-=======
->>>>>>> 1f055116
 pillow==10.0.1
     # via matplotlib
 platformdirs==3.10.0
@@ -340,11 +298,7 @@
     # via flake8
 pygments==2.16.1
     # via mkdocs-material
-<<<<<<< HEAD
-pymatgen==2023.9.25
-=======
 pymatgen==2023.9.10
->>>>>>> 1f055116
     # via
     #   emmet-core (setup.py)
     #   matcalc
