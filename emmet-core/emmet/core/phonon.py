from typing import List
from datetime import datetime
from monty.json import MontyDecoder

from pydantic import BaseModel, Field, validator
from emmet.core.mpid import MPID
from pymatgen.phonon.bandstructure import PhononBandStructureSymmLine
from pymatgen.phonon.dos import PhononDos


class PhononBSDOSDoc(BaseModel):
    """
    Phonon band structures and density of states data.
    """

    material_id: MPID = Field(
        None,
        description="The Materials Project ID of the material. This comes in the form: mp-******.",
    )

    ph_bs: PhononBandStructureSymmLine = Field(
        None,
<<<<<<< HEAD
        description="Phonon band structure object",
=======
        description="Phonon band structure object.",
>>>>>>> ee51e553
    )

    ph_dos: PhononDos = Field(
        None,
<<<<<<< HEAD
        description="Phonon density of states object",
=======
        description="Phonon density of states object.",
>>>>>>> ee51e553
    )

    last_updated: datetime = Field(
        None,
        description="Timestamp for the most recent calculation for this Material document.",
    )

    # Make sure that the datetime field is properly formatted
    @validator("last_updated", pre=True)
    def last_updated_dict_ok(cls, v):
        return MontyDecoder().process_decoded(v)<|MERGE_RESOLUTION|>--- conflicted
+++ resolved
@@ -20,20 +20,12 @@
 
     ph_bs: PhononBandStructureSymmLine = Field(
         None,
-<<<<<<< HEAD
-        description="Phonon band structure object",
-=======
         description="Phonon band structure object.",
->>>>>>> ee51e553
     )
 
     ph_dos: PhononDos = Field(
         None,
-<<<<<<< HEAD
-        description="Phonon density of states object",
-=======
         description="Phonon density of states object.",
->>>>>>> ee51e553
     )
 
     last_updated: datetime = Field(
