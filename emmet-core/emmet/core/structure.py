--- conflicted
+++ resolved
@@ -207,9 +207,6 @@
         comp: Composition,
         fields: Optional[List[str]] = None,
         **kwargs,
-<<<<<<< HEAD
-    ) -> T:
-=======
     ) -> S:
         """
         Create a MoleculeMetadata model from a composition.
@@ -243,7 +240,6 @@
             else fields
         )
         elsyms = sorted({e.symbol for e in comp.elements})
->>>>>>> fdb96280
 
         data = {
             "elements": elsyms,
@@ -302,12 +298,7 @@
             "formula_pretty": comp.reduced_formula,
             "formula_anonymous": comp.anonymized_formula,
             "chemsys": "-".join(elsyms),
-<<<<<<< HEAD
-            "species": meta_molecule.species,
-            "symmetry": symmetry,
-=======
             "symmetry": symmetry
->>>>>>> fdb96280
         }
 
         return cls(**{k: v for k, v in data.items() if k in fields}, **kwargs)