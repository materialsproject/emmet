--- conflicted
+++ resolved
@@ -58,17 +58,10 @@
         description="List of Calculations IDs used to make this XAS spectrum.",
     )
 
-<<<<<<< HEAD
-    absorbing_element: Element = Field(..., title="Absoring Element")
-    spectrum_type: Type = Field(..., title="XAS Spectrum Type")
-    edge: Edge = Field(
-        ..., title="Absorption Edge", description="The interaction edge for XAS"
-=======
     absorbing_element: Element = Field(..., description="Absoring element.")
     spectrum_type: Type = Field(..., description="XAS spectrum type.")
     edge: Edge = Field(
         ..., title="Absorption Edge", description="The interaction edge for XAS."
->>>>>>> ee51e553
     )
 
     @classmethod
