--- conflicted
+++ resolved
@@ -1,8 +1,4 @@
-<<<<<<< HEAD
-from typing import List
-=======
 from typing import Tuple
->>>>>>> 35fa1b40
 
 Vector3D = Tuple[float, float, float]
 Vector3D.__doc__ = "Real space vector"  # type: ignore
