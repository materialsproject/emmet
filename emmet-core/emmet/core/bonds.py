import logging
from collections import defaultdict
from typing import Dict, List, Any, Union

import numpy as np
from pydantic import Field
from pymatgen.analysis.graphs import StructureGraph
from pymatgen.analysis.local_env import NearNeighbors
from pymatgen.core import Structure
from pymatgen.core.periodic_table import Specie
from typing_extensions import Literal

from emmet.core.material_property import PropertyDoc
from emmet.core.mpid import MPID

AVAILABLE_METHODS = {nn.__name__: nn for nn in NearNeighbors.__subclasses__()}


class BondingDoc(PropertyDoc):
    """Structure graphs representing chemical bonds calculated from structure
    using near neighbor strategies as defined in pymatgen."""

    property_name = "bonding"

    structure_graph: StructureGraph = Field(
<<<<<<< HEAD
        description="Structure graph.",
=======
        description="Structure graph",
>>>>>>> a0656f24
    )

    method: str = Field(description="Method used to compute structure graph.")

    bond_types: Dict[str, List[float]] = Field(
        description="Dictionary of bond types to their length, e.g. a Fe-O to "
        "a list of the lengths of Fe-O bonds in Angstrom."
    )
    bond_length_stats: Dict[str, Any] = Field(
        description="Dictionary of statistics of bonds in structure "
        "with keys all_weights, min, max, mean and variance."
    )
    coordination_envs: List[str] = Field(
        description="List of co-ordination environments, e.g. ['Mo-S(6)', 'S-Mo(3)']."
    )
    coordination_envs_anonymous: List[str] = Field(
        description="List of co-ordination environments without elements "
        "present, e.g. ['A-B(6)', 'A-B(3)']."
    )

    @classmethod
    def from_structure(
        cls,
        structure,
        material_id,
        preferred_methods=(
            "CrystalNN",
            "MinimumDistanceNN",
        ),
        **kwargs
    ):
        """
        Calculate

        :param structure: ideally an oxidation state-decorated structure
        :param material_id: mpid
        :param preferred_methods: list of strings of NearNeighbor classes or NearNeighbor instances
        :param deprecated: whether source material is or is not deprecated
        :param kwargs: to pass to PropertyDoc
        :return:
        """

        bonding_info = None
        preferred_methods = [  # type: ignore
            AVAILABLE_METHODS[method]() if isinstance(method, str) else method
            for method in preferred_methods
        ]

        for method in preferred_methods:

            try:

                sg = StructureGraph.with_local_env_strategy(structure, method)

                # ensure edge weights are specifically bond lengths
                edge_weights = []
                for u, v, d in sg.graph.edges(data=True):
                    jimage = np.array(d["to_jimage"])
                    dist = sg.structure.get_distance(u, v, jimage=jimage)
                    edge_weights.append((u, v, d["to_jimage"], dist))
                for u, v, to_jimage, dist in edge_weights:
                    sg.alter_edge(u, v, to_jimage=to_jimage, new_weight=dist)

                bonding_info = {
                    "method": method.__class__.__name__,
                    "structure_graph": sg,
                    "bond_types": sg.types_and_weights_of_connections,
                    "bond_length_stats": sg.weight_statistics,
                    "coordination_envs": sg.types_of_coordination_environments(),
                    "coordination_envs_anonymous": sg.types_of_coordination_environments(
                        anonymous=True
                    ),
                }

                break

            except Exception as e:

                logging.warning(
                    "Failed to calculate bonding: {} {} {}".format(
                        material_id, method, e
                    )
                )

        if bonding_info:

            return super().from_structure(
                meta_structure=structure,
                material_id=material_id,
                **bonding_info,
                **kwargs
            )<|MERGE_RESOLUTION|>--- conflicted
+++ resolved
@@ -23,11 +23,8 @@
     property_name = "bonding"
 
     structure_graph: StructureGraph = Field(
-<<<<<<< HEAD
-        description="Structure graph.",
-=======
         description="Structure graph",
->>>>>>> a0656f24
+
     )
 
     method: str = Field(description="Method used to compute structure graph.")
