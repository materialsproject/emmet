--- conflicted
+++ resolved
@@ -41,14 +41,6 @@
     # Only material_id is required for all documents
     material_id: MPID = Field(
         ...,
-<<<<<<< HEAD
-        description="The ID of this material, used as a universal reference across property documents."
-        "This comes in the form and MPID or int",
-    )
-
-    structure: Structure = Field(
-        ..., description="The best structure for this material"
-=======
         description="The Materials Project ID of the material, used as a universal reference across property documents."
         "This comes in the form: mp-******.",
     )
@@ -56,7 +48,6 @@
     structure: Structure = Field(
         ...,
         description="The structure of the this material.",
->>>>>>> ee51e553
     )
 
     deprecated: bool = Field(
@@ -66,67 +57,38 @@
 
     deprecation_reasons: List[Union[DeprecationMessage, str]] = Field(
         None,
-<<<<<<< HEAD
-        description="List of deprecation tags detailing why this materials document isn't valid",
-=======
         description="List of deprecation tags detailing why this materials document isn't valid.",
->>>>>>> ee51e553
     )
 
     initial_structures: List[Structure] = Field(
         [],
-<<<<<<< HEAD
-        description="Initial structures used in the DFT optimizations corresponding to this material",
-=======
         description="Initial structures used in the DFT optimizations corresponding to this material.",
->>>>>>> ee51e553
     )
 
     task_ids: List[MPID] = Field(
         [],
-<<<<<<< HEAD
-        title="Calculation IDs",
-        description="List of Calculations IDs used to make this Materials Document",
-=======
         description="List of Calculations IDs used to make this Materials Document.",
->>>>>>> ee51e553
     )
 
     deprecated_tasks: List[str] = Field([], title="Deprecated Tasks")
 
     calc_types: Mapping[str, str] = Field(
         None,
-<<<<<<< HEAD
-        description="Calculation types for all the calculations that make up this material",
-    )
-
-    last_updated: datetime = Field(
-        description="Timestamp for when this document was last updated",
-=======
         description="Calculation types for all the calculations that make up this material.",
     )
 
     last_updated: datetime = Field(
         description="Timestamp for when this document was last updated.",
->>>>>>> ee51e553
         default_factory=datetime.utcnow,
     )
 
     created_at: datetime = Field(
-<<<<<<< HEAD
-        description="Timestamp for when this material document was first created",
-=======
         description="Timestamp for when this material document was first created.",
->>>>>>> ee51e553
         default_factory=datetime.utcnow,
     )
 
     origins: List[PropertyOrigin] = Field(
-<<<<<<< HEAD
-        None, description="Dictionary for tracking the provenance of properties"
-=======
         None, description="Dictionary for tracking the provenance of properties."
->>>>>>> ee51e553
     )
 
     warnings: List[str] = Field(
@@ -143,8 +105,7 @@
             meta_structure=structure,
             material_id=material_id,
             structure=structure,
-<<<<<<< HEAD
-            **kwargs
+            **kwargs,
         )
 
 
@@ -219,7 +180,4 @@
 
         return super().from_molecule(  # type: ignore
             meta_molecule=molecule, molecule_id=molecule_id, molecule=molecule, **kwargs
-=======
-            **kwargs,
->>>>>>> ee51e553
         )