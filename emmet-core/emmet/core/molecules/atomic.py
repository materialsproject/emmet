<<<<<<< HEAD
from typing import List
from hashlib import blake2b

from pydantic import Field

from emmet.core.mpid import MPculeID
=======
from pydantic import Field
from typing import List

from emmet.core.mpid import MPID
>>>>>>> bbe7e388
from emmet.core.qchem.task import TaskDocument
from emmet.core.material import PropertyOrigin
from emmet.core.molecules.molecule_property import PropertyDoc


__author__ = "Evan Spotte-Smith <ewcspottesmith@lbl.gov>"

CHARGES_METHODS = ["nbo", "resp", "critic2", "mulliken"]
SPINS_METHODS = ["nbo", "mulliken"]


class PartialChargesDoc(PropertyDoc):
    """Atomic partial charges of a molecule"""

    property_name = "partial_charges"

    method: str = Field(..., description="Method used to compute atomic partial charges")

    partial_charges: List[float] = Field(..., description="Atomic partial charges for the molecule")

    @classmethod
    def from_task(
<<<<<<< HEAD
        cls,
        task: TaskDocument,
        molecule_id: MPculeID,
        preferred_methods: List[str],
        deprecated: bool = False,
        **kwargs
=======
        cls, task: TaskDocument, molecule_id: MPID, preferred_methods: List, deprecated: bool = False, **kwargs
>>>>>>> bbe7e388
    ):  # type: ignore[override]
        """
        Determine partial charges from a task document

        :param task: task document from which partial charges can be extracted
        :param molecule_id: MPculeID
        :param preferred_methods: list of methods; by default, NBO7, RESP, Critic2, and Mulliken, in that order
        :param kwargs: to pass to PropertyDoc
        :return:
        """

        charges = None
        method = None

        if task.output.optimized_molecule is not None:
            mol = task.output.optimized_molecule
        else:
            mol = task.output.initial_molecule

        for m in preferred_methods:
            if m == "nbo" and task.output.nbo is not None:
                method = m
                charges = [float(task.output.nbo["natural_populations"][0]["Charge"][str(i)]) for i in range(len(mol))]
                break
            elif m == "resp" and task.output.resp is not None:
                method = m
                charges = task.output.resp
                break
            elif m == "critic2" and task.critic2 is not None:
                method = m
                charges = list(task.critic2["processed"]["charges"])
                break
            elif m == "mulliken" and task.output.mulliken is not None:
                method = m
                if mol.spin_multiplicity == 1:
                    charges = task.output.mulliken
                else:
                    charges = [mull[0] for mull in task.output.mulliken]
                break

        id_string = f"partial_charges-{molecule_id}-{task.task_id}-{task.lot_solvent}-{method}"
        h = blake2b()
        h.update(id_string.encode("utf-8"))
        property_id = h.hexdigest()

        if charges is None:
            raise Exception("No valid partial charge information!")

        return super().from_molecule(
            meta_molecule=mol,
            property_id=property_id,
            molecule_id=molecule_id,
            level_of_theory=task.level_of_theory,
            solvent=task.solvent,
            lot_solvent=task.lot_solvent,
            partial_charges=charges,
            method=method,
            origins=[PropertyOrigin(name="partial_charges", task_id=task.task_id)],
            deprecated=deprecated,
            **kwargs
        )


class PartialSpinsDoc(PropertyDoc):
    """Atomic partial charges of a molecule"""

    property_name = "partial_spins"

    method: str = Field(..., description="Method used to compute atomic partial spins")

    partial_spins: List[float] = Field(
        ..., description="Atomic partial spins for the molecule"
    )

    @classmethod
    def from_task(
<<<<<<< HEAD
        cls,
        task: TaskDocument,
        molecule_id: MPculeID,
        preferred_methods: List[str],
        deprecated: bool = False,
        **kwargs
=======
        cls, task: TaskDocument, molecule_id: MPID, preferred_methods: List, deprecated: bool = False, **kwargs
>>>>>>> bbe7e388
    ):  # type: ignore[override]
        """
        Determine partial spins from a task document

        :param task: task document from which partial spins can be extracted
        :param molecule_id: MPculeID
        :param preferred_methods: list of methods; by default, NBO7 and Mulliken, in that order
        :param kwargs: to pass to PropertyDoc
        :return:
        """

        spins = None
        method = None

        if task.output.optimized_molecule is not None:
            mol = task.output.optimized_molecule
        else:
            mol = task.output.initial_molecule

        if mol.spin_multiplicity == 1:
            raise Exception("Closed-shell molecule has no partial spins!")

        for m in preferred_methods:
            if m == "nbo" and task.output.nbo is not None:
                method = m
                spins = [float(task.output.nbo["natural_populations"][0]["Density"][str(i)]) for i in range(len(mol))]
                break
            elif m == "mulliken" and task.output.mulliken is not None:
                method = m
                spins = [mull[1] for mull in task.output.mulliken]
                break

        id_string = f"partial_spins-{molecule_id}-{task.task_id}-{task.lot_solvent}-{method}"
        h = blake2b()
        h.update(id_string.encode("utf-8"))
        property_id = h.hexdigest()

        if spins is None:
            raise Exception("No valid partial spin information!")

        return super().from_molecule(
            meta_molecule=mol,
            property_id=property_id,
            molecule_id=molecule_id,
            level_of_theory=task.level_of_theory,
            solvent=task.solvent,
            lot_solvent=task.lot_solvent,
            partial_spins=spins,
            method=method,
            origins=[PropertyOrigin(name="partial_spins", task_id=task.task_id)],
            deprecated=deprecated,
            **kwargs
        )<|MERGE_RESOLUTION|>--- conflicted
+++ resolved
@@ -1,16 +1,10 @@
-<<<<<<< HEAD
 from typing import List
 from hashlib import blake2b
 
 from pydantic import Field
+from typing import List
 
 from emmet.core.mpid import MPculeID
-=======
-from pydantic import Field
-from typing import List
-
-from emmet.core.mpid import MPID
->>>>>>> bbe7e388
 from emmet.core.qchem.task import TaskDocument
 from emmet.core.material import PropertyOrigin
 from emmet.core.molecules.molecule_property import PropertyDoc
@@ -33,16 +27,12 @@
 
     @classmethod
     def from_task(
-<<<<<<< HEAD
         cls,
         task: TaskDocument,
         molecule_id: MPculeID,
         preferred_methods: List[str],
         deprecated: bool = False,
         **kwargs
-=======
-        cls, task: TaskDocument, molecule_id: MPID, preferred_methods: List, deprecated: bool = False, **kwargs
->>>>>>> bbe7e388
     ):  # type: ignore[override]
         """
         Determine partial charges from a task document
@@ -119,16 +109,12 @@
 
     @classmethod
     def from_task(
-<<<<<<< HEAD
         cls,
         task: TaskDocument,
         molecule_id: MPculeID,
         preferred_methods: List[str],
         deprecated: bool = False,
         **kwargs
-=======
-        cls, task: TaskDocument, molecule_id: MPID, preferred_methods: List, deprecated: bool = False, **kwargs
->>>>>>> bbe7e388
     ):  # type: ignore[override]
         """
         Determine partial spins from a task document
