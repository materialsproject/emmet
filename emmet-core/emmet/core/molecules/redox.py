--- conflicted
+++ resolved
@@ -50,30 +50,8 @@
 
     red_molecule_id: MPculeID = Field(None, description="Molecule ID for adiabatic reduction")
 
-<<<<<<< HEAD
-    @classmethod
-    def _group_by_formula(
-        cls: Type[T], entries: List[Dict[str, Any]]
-    ) -> Dict[str, List[Dict[str, Any]]]:
-        """
-        Group task entries by formula
-
-        :param entries: List of entries (dicts derived from TaskDocuments)
-        :return: Grouped molecule entries
-        """
-
-        # First, group tasks by formula
-        tasks_by_formula = defaultdict(list)
-        for t in entries:
-            if not isinstance(t["output"], dict):
-                t["output"] = t["output"].as_dict()
-            tasks_by_formula[t["formula"]].append(t)
-
-        return tasks_by_formula
-=======
     red_property_id: str = Field(None, description="Property ID for the thermodynamic data of the "
                                                    "reduced molecule")
->>>>>>> fdb96280
 
     oxidation_energy: float = Field(
         None, description="Adiabatic electronic energy of oxidation (units: eV)"
