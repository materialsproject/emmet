--- conflicted
+++ resolved
@@ -71,24 +71,6 @@
         None, description="Standardized hash of the InChI for this molecule"
     )
 
-    species_hash: str = Field(
-        None,
-        description="Weisfeiler Lehman (WL) graph hash using the atom species as the graph "
-        "node attribute.",
-    )
-    coord_hash: str = Field(
-        None,
-        description="Weisfeiler Lehman (WL) graph hash using the atom coordinates as the graph "
-        "node attribute.",
-    )
-
-    inchi: str = Field(
-        None, description="International Chemical Identifier (InChI) for this molecule"
-    )
-    inchi_key: str = Field(
-        None, description="Standardized hash of the InChI for this molecule"
-    )
-
     task_ids: List[MPID] = Field(
         [],
         title="Calculation IDs",
@@ -436,63 +418,10 @@
         None, description="ID of MoleculeThermoDoc used to obtain this molecule's thermochemistry"
     )
 
-<<<<<<< HEAD
-    reduction_potential: Dict[str, float] = Field(
-        None, description="Reduction potential referenced to the standard hydrogen electrode (SHE) (units: V)"
-    )
-
-    oxidation_potential: Dict[str, float] = Field(
-        None, description="Oxidation potential referenced to the standard hydrogen electrode (SHE) (units: V)"
-    )
-
-    # metal binding properties
-    binding_partial_charges_property_id: Dict[str, Dict[str, str]] = Field(
-        None, description="ID of PartialChargesDoc used to estimate metal charge",
-    )
-
-    binding_partial_spins_property_id: Dict[str, Dict[str, str]] = Field(
-        None, description="ID of PartialSpinsDoc used to estimate metal spin",
-    )
-
-    binding_partial_charges_lot_solvent: Dict[str, Dict[str, str]] = Field(
-        None, description="Combination of level of theory and solvent used to calculate atomic partial charges"
-    )
-
-    binding_partial_spins_lot_solvent: Dict[str, Dict[str, str]] = Field(
-        None, description="Combination of level of theory and solvent used to calculate atomic partial spins"
-    )
-
-    binding_charge_spin_method: Dict[str, Dict[str, str]] = Field(
-        None, description="The method used for partial charges and spins (must be the same)."
-    )
-
-    binding_bonding_property_id: Dict[str, Dict[str, str]] = Field(
-        None, description="ID of MoleculeBondingDoc used to detect bonding in this molecule"
-    )
-
-    binding_bonding_lot_solvent: Dict[str, Dict[str, str]] = Field(
-        None, description="Combination of level of theory and solvent used to determine the coordination environment "
-                          "of the metal atom or ion"
-    )
-
-    binding_bonding_method: Dict[str, Dict[str, str]] = Field(
-        None, description="The method used for to define bonding."
-    )
-
-    binding_thermo_property_id: Dict[str, Dict[str, str]] = Field(
-        None, description="ID of MoleculeThermoDoc used to obtain this molecule's thermochemistry"
-    )
-
     binding_thermo_lot_solvent: Dict[str, Dict[str, str]] = Field(
         None, description="Combination of level of theory and solvent used for uncorrected thermochemistry"
     )
 
-=======
-    binding_thermo_lot_solvent: Dict[str, Dict[str, str]] = Field(
-        None, description="Combination of level of theory and solvent used for uncorrected thermochemistry"
-    )
-
->>>>>>> 024348ab
     binding_thermo_correction_lot_solvent: Dict[str, Dict[str, str]] = Field(
         None, description="Combination of level of theory and solvent used to correct the electronic energy"
     )
