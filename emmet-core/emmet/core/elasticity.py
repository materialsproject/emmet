--- conflicted
+++ resolved
@@ -9,11 +9,7 @@
 
     k_voigt: float = Field(
         None,
-<<<<<<< HEAD
-        description="Voigt average of the bulk modulus.",
-=======
         description="Voigt average of the bulk modulus in GPa.",
->>>>>>> ee51e553
     )
 
     k_reuss: float = Field(
@@ -74,20 +70,12 @@
 
     chemsys: str = Field(
         None,
-<<<<<<< HEAD
-        description="Dash-delimited string of elements in the material",
-=======
         description="Dash-delimited string of elements in the material.",
->>>>>>> ee51e553
     )
 
     elasticity: ElasticityData = Field(
         None,
-<<<<<<< HEAD
-        description="Elasticity data for the material",
-=======
         description="Elasticity data for the material.",
->>>>>>> ee51e553
     )
 
     task_id: str = Field(
