--- conflicted
+++ resolved
@@ -53,8 +53,6 @@
 
 
 class SoundVelocity(BaseModel):
-<<<<<<< HEAD
-
     transverse: float = Field(None, description="Transverse sound velocity (SI units)")
     longitudinal: float = Field(
         None, description="Longitudinal sound velocity (SI units)"
@@ -62,15 +60,6 @@
     snyder_acoustic: float = Field(
         None, description="Snyder's acoustic sound velocity (SI units)"
     )
-=======
-    transverse: float = Field(None, description="Transverse sound velocity (SI units)")
-    longitudinal: float = Field(
-        None, description="Longitudinal sound velocity (SI units)"
-    )
-    snyder_acoustic: float = Field(
-        None, description="Snyder's acoustic sound velocity (SI units)"
-    )
->>>>>>> dd20f1fb
     snyder_optical: float = Field(
         None, description="Snyder's optical sound velocity (SI units)"
     )
@@ -78,19 +67,11 @@
         None, description="Snyder's total sound velocity (SI units)"
     )
 
-<<<<<<< HEAD
 
 class ThermalConductivity(BaseModel):
     clarke: float = Field(None, description="Clarke's thermal conductivity (SI units)")
     cahill: float = Field(None, description="Cahill's thermal conductivity (SI units)")
 
-=======
-
-class ThermalConductivity(BaseModel):
-    clarke: float = Field(None, description="Clarke's thermal conductivity (SI units)")
-    cahill: float = Field(None, description="Cahill's thermal conductivity (SI units)")
-
->>>>>>> dd20f1fb
 
 class FittingData(BaseModel):
     """
@@ -173,14 +154,8 @@
 
 
 class ElasticityDoc(PropertyDoc):
-<<<<<<< HEAD
-
     property_name: str = "elasticity"
 
-=======
-    property_name: str = "elasticity"
-
->>>>>>> dd20f1fb
     structure: Structure = Field(
         None, description="Structure to compute the elasticity"
     )
@@ -193,7 +168,6 @@
 
     compliance_tensor: ComplianceTensorDoc = Field(
         None, description="Compliance tensor"
-<<<<<<< HEAD
     )
 
     # derived properties
@@ -214,28 +188,6 @@
         None, description="Data used to fit the elastic tensor"
     )
 
-=======
-    )
-
-    # derived properties
-    bulk_modulus: BulkModulus = Field(None, description="Bulk modulus")
-    shear_modulus: ShearModulus = Field(None, description="Shear modulus")
-    sound_velocity: SoundVelocity = Field(None, description="Sound velocity")
-    thermal_conductivity: ThermalConductivity = Field(
-        None, description="Thermal conductivity"
-    )
-    young_modulus: float = Field(None, description="Young's modulus (SI units)")
-    universal_anisotropy: float = Field(
-        None, description="Universal elastic anisotropy"
-    )
-    homogeneous_poisson: float = Field(None, description="Homogeneous Poisson ratio")
-    debye_temperature: float = Field(None, description="Debye temperature (SI units)")
-
-    fitting_data: FittingData = Field(
-        None, description="Data used to fit the elastic tensor"
-    )
-
->>>>>>> dd20f1fb
     fitting_method: str = Field(
         None, description="Method used to fit the elastic tensor"
     )
@@ -292,11 +244,7 @@
         p_stresses = stresses
         (
             p_strains,
-<<<<<<< HEAD
             p_2nd_pk_stresses,
-=======
-            p_pk_stresses,
->>>>>>> dd20f1fb
             p_task_ids,
             p_dir_names,
         ) = generate_primary_fitting_data(
@@ -308,7 +256,6 @@
             d_deforms,
             d_strains,
             d_stresses,
-<<<<<<< HEAD
             d_2nd_pk_stresses,
         ) = generate_derived_fitting_data(structure, p_strains, p_stresses)
 
@@ -325,16 +272,6 @@
             elastic_tensor = fit_elastic_tensor(
                 fitting_strains,
                 fitting_stresses,
-=======
-            d_pk_stresses,
-        ) = generate_derived_fitting_data(structure, p_strains, p_stresses)
-
-        # fitting elastic tensor
-        try:
-            elastic_tensor = fit_elastic_tensor(
-                p_strains + d_strains,
-                p_pk_stresses + d_pk_stresses,
->>>>>>> dd20f1fb
                 eq_stress=equilibrium_stress,
                 fitting_method=fitting_method,
             )
@@ -371,14 +308,8 @@
                 derived_props = get_derived_properties(structure, elastic_tensor)
 
                 # check all
-<<<<<<< HEAD
                 state, warnings = sanity_check(
                     structure, et_doc, fitting_strains, derived_props  # type: ignore
-=======
-                all_strains = p_strains + d_strains
-                state, warnings = sanity_check(
-                    structure, et_doc, all_strains, derived_props  # type: ignore
->>>>>>> dd20f1fb
                 )
 
             except np.linalg.LinAlgError as e:
@@ -398,21 +329,12 @@
             deformations=[x.tolist() for x in p_deforms],  # type: ignore
             strains=[x.tolist() for x in p_strains],  # type: ignore
             cauchy_stresses=[x.tolist() for x in p_stresses],  # type: ignore
-<<<<<<< HEAD
             second_pk_stresses=[x.tolist() for x in p_2nd_pk_stresses],  # type: ignore
             deformation_tasks=p_task_ids,
             deformation_dir_names=p_dir_names,
             equilibrium_cauchy_stress=eq_stress,
             optimization_task=optimization_task_id,
             optimization_dir_name=optimization_dir_name,
-=======
-            second_pk_stresses=[x.tolist() for x in p_pk_stresses],  # type: ignore
-            deformation_tasks=p_task_ids,  # type: ignore
-            deformation_dir_names=p_dir_names,  # type: ignore
-            equilibrium_cauchy_stress=eq_stress,
-            optimization_task=optimization_task_id,
-            optimization_dir_name=optimization_dir_name,  # type: ignore
->>>>>>> dd20f1fb
             num_total_strain_stress_states=n_states,
         )
 
@@ -436,13 +358,8 @@
 def generate_primary_fitting_data(
     deforms: List[Deformation],
     stresses: List[Stress],
-<<<<<<< HEAD
     task_ids: List[MPID] = None,
     dir_names: List[str] = None,
-=======
-    task_ids: Optional[List[MPID]] = None,
-    dir_names: Optional[List[str]] = None,
->>>>>>> dd20f1fb
 ) -> Tuple[
     List[Strain],
     List[Stress],
@@ -509,11 +426,7 @@
         derived_deforms: derived deformations
         derived_strains: derived strains
         derived_stresses: derived Cauchy stresses
-<<<<<<< HEAD
         derived_2nd_pk_stresses: derived second Piola-Kirchhoff stresses
-=======
-        derived_pk_stresses: derived second Piola-Kirchhoff stresses
->>>>>>> dd20f1fb
     """
 
     sga = SpacegroupAnalyzer(structure, symprec=symprec)
@@ -530,11 +443,7 @@
     # asymmetry of the deformation gradient.
 
     # generated derived deforms
-<<<<<<< HEAD
     mapping = TensorMapping(tol=tol)
-=======
-    mapping = TensorMapping(tol=tol, tensors=[], values=[])
->>>>>>> dd20f1fb
     for i, p_strain in enumerate(strains):
         for op in symmops:
             d_strain = p_strain.transform(op)
@@ -549,10 +458,6 @@
 
             # seen this derived deform before
             if d_strain in mapping:
-<<<<<<< HEAD
-
-=======
->>>>>>> dd20f1fb
                 # all the existing `i`
                 current = [t[1] for t in mapping[d_strain]]
 
@@ -567,11 +472,7 @@
     derived_strains = []
     derived_stresses = []
     derived_deforms = []
-<<<<<<< HEAD
     derived_2nd_pk_stresses = []
-=======
-    derived_pk_stresses = []
->>>>>>> dd20f1fb
 
     for d_strain, op_set in mapping.items():
         symmops, p_indices = zip(*op_set)
@@ -585,7 +486,6 @@
 
         deform = d_strain.get_deformation_matrix()
         derived_deforms.append(deform)
-<<<<<<< HEAD
         derived_2nd_pk_stresses.append(d_stress.piola_kirchoff_2(deform))
 
     return derived_deforms, derived_strains, derived_stresses, derived_2nd_pk_stresses
@@ -621,7 +521,6 @@
     for strain, stress in zip(strains, stresses):
         mapping = TensorMapping([strain], [[]], tol=tol)
         for strain2, stress2 in zip(strains, stresses):
-
             for op in symmops:
                 if strain2.transform(op) in mapping:
                     mapping[strain].append(stress2.transform(op))
@@ -629,11 +528,6 @@
         symmmetrized_stresses.append(Stress(sym_stress))
 
     return symmmetrized_stresses
-=======
-        derived_pk_stresses.append(d_stress.piola_kirchoff_2(deform))
-
-    return derived_deforms, derived_strains, derived_stresses, derived_pk_stresses
->>>>>>> dd20f1fb
 
 
 def fit_elastic_tensor(
@@ -659,10 +553,6 @@
     """
 
     if order > 2 or fitting_method == "finite_difference":
-<<<<<<< HEAD
-
-=======
->>>>>>> dd20f1fb
         # force finite diff if order > 2
         result = ElasticTensorExpansion.from_diff_fit(
             strains, stresses, eq_stress=eq_stress, order=order
