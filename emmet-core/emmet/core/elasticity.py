from typing import Any, Dict, List, Optional, Tuple, Union

import numpy as np
from pydantic import BaseModel, Field
from pymatgen.analysis.elasticity.elastic import ElasticTensor, ElasticTensorExpansion
from pymatgen.analysis.elasticity.strain import Deformation, Strain
from pymatgen.analysis.elasticity.stress import Stress
from pymatgen.core.structure import Structure
from pymatgen.core.tensors import TensorMapping
from pymatgen.symmetry.analyzer import SpacegroupAnalyzer

from emmet.core.common import Status
from emmet.core.material_property import PropertyDoc
from emmet.core.math import Matrix3D, MatrixVoigt
from emmet.core.mpid import MPID
from emmet.core.settings import EmmetSettings

SETTINGS = EmmetSettings()


class ElasticTensorDoc(BaseModel):
    raw: Optional[MatrixVoigt] = Field(
        None,
        description="Elastic tensor corresponding to structure orientation (GPa)",
    )
    ieee_format: Optional[MatrixVoigt] = Field(
        None,
        description="Elastic tensor corresponding to IEEE orientation (GPa)",
    )


class ComplianceTensorDoc(BaseModel):
    raw: Optional[MatrixVoigt] = Field(
        None,
        description="Compliance tensor corresponding to structure orientation (TPa^-1)",
    )
    ieee_format: Optional[MatrixVoigt] = Field(
        None,
        description="Compliance tensor corresponding to IEEE orientation (TPa^-1)",
    )


class BulkModulus(BaseModel):
    voigt: Optional[float] = Field(None, description="Bulk modulus Voigt average (GPa)")
    reuss: Optional[float] = Field(None, description="Bulk modulus Reuss average (Gpa)")
    vrh: Optional[float] = Field(
        None, description="Bulk modulus Voigt-Reuss-Hill average (GPa)"
    )


class ShearModulus(BaseModel):
    voigt: Optional[float] = Field(
        None, description="Shear modulus Voigt average (GPa)"
    )
    reuss: Optional[float] = Field(
        None, description="Shear modulus Reuss average (GPa)"
    )
    vrh: Optional[float] = Field(
        None, description="Shear modulus Voigt-Reuss-Hill average (GPa)"
    )


class SoundVelocity(BaseModel):
    transverse: Optional[float] = Field(
        None, description="Transverse sound velocity (SI units)"
    )
    longitudinal: Optional[float] = Field(
        None, description="Longitudinal sound velocity (SI units)"
    )
    snyder_acoustic: Optional[float] = Field(
        None, description="Snyder's acoustic sound velocity (SI units)"
    )
    snyder_optical: Optional[float] = Field(
        None, description="Snyder's optical sound velocity (SI units)"
    )
    snyder_total: Optional[float] = Field(
        None, description="Snyder's total sound velocity (SI units)"
    )


class ThermalConductivity(BaseModel):
    clarke: Optional[float] = Field(
        None, description="Clarke's thermal conductivity (SI units)"
    )
    cahill: Optional[float] = Field(
        None, description="Cahill's thermal conductivity (SI units)"
    )


class FittingData(BaseModel):
    """
    Data used to fit the elastic tensor.

    Note, this only consists of the explicitly calculated primary data.
    With the data here, one can redo the fitting to regenerate the elastic data,
    e.g. using `ElasticityDoc.from_deformations_and_stresses()`.
    """

    # data of strained structures
    deformations: List[Matrix3D] = Field(
        description="Deformations corresponding to the strained structures"
    )
    strains: List[Matrix3D] = Field(
        description="Lagrangian strain tensors applied to structures"
    )
    cauchy_stresses: List[Matrix3D] = Field(
        description="Cauchy stress tensors on strained structures"
    )
    second_pk_stresses: List[Matrix3D] = Field(
        description="Second Piola-Kirchhoff stress tensors on structures"
    )
    deformation_tasks: Optional[List[MPID]] = Field(
        None,
        description="Deformation task ids corresponding to the strained structures",
    )
    deformation_dir_names: Optional[List[str]] = Field(
        None, description="Paths to the running directories of deformation tasks"
    )

    # data of equilibrium structure
    equilibrium_cauchy_stress: Optional[Matrix3D] = Field(
        None, description="Cauchy stress tensor of the relaxed structure"
    )
    optimization_task: Optional[MPID] = Field(
        None, description="Optimization task corresponding to the relaxed structure"
    )
    optimization_dir_name: Optional[str] = Field(
        None, description="Path to the running directory of the optimization task"
    )

    # derived strains stresses
    num_total_strain_stress_states: Optional[int] = Field(
        None,
        description="Number of total strain--stress states used for fitting, i.e. the "
        "sum of explicitly calculated deformations and derived deformations from "
        "symmetry.",
    )


class CriticalMessage(BaseModel):
    FITTING: str = "Critical: cannot fit elastic tensor. Error: {}."
    COMPLIANCE: str = (
        "Critical: cannot invert elastic tensor to get compliance tensor. Error: {}."
    )
    STRAIN_RANK: str = (
        "Critical: insufficient number of valid strains. Expect the matrix of all "
        "strains to be of rank 6; got rank {}."
    )
    N_STATES: str = (
        "Critical: Expect 24 total (primary plus derived) strain--stress states "
        "to fit the data; got {}."
    )


class WarningMessage(BaseModel):
    NEGATIVE_EIGVAL: str = (
        "Elastic tensor has negative eigenvalue(s), indicating that the structure is "
        "mechanically unstable."
    )  # https://doi.org/10.1103/PhysRevB.90.224104
    NEGATIVE_MODULUS: str = (
        "Negative modulus: {} {} is {}, indicating that the structure is mechanically "
        "unstable."
    )
    SMALL_MODULUS: str = "Small modulus. {} {} is {}; smaller than {}."
    LARGE_MODULUS: str = "Large modulus. {} {} is {}; larger than {}."
    LARGE_YOUNG_MODULUS: str = "Large Young's modulus {}; larger than {}."
    LARGE_COMPONENT: str = "Elastic tensor has component larger than {}."


class ElasticityDoc(PropertyDoc):
    property_name: str = "elasticity"

    structure: Optional[Structure] = Field(
        None, description="Structure to compute the elasticity"
    )

    order: int = Field(
        default=2, description="Order of the expansion of the elastic tensor"
    )

    elastic_tensor: Optional[ElasticTensorDoc] = Field(
        None, description="Elastic tensor"
    )

    compliance_tensor: Optional[ComplianceTensorDoc] = Field(
        None, description="Compliance tensor"
    )

    # derived properties
    bulk_modulus: Optional[BulkModulus] = Field(None, description="Bulk modulus")
    shear_modulus: Optional[ShearModulus] = Field(None, description="Shear modulus")
    sound_velocity: Optional[SoundVelocity] = Field(None, description="Sound velocity")
    thermal_conductivity: Optional[ThermalConductivity] = Field(
        None, description="Thermal conductivity"
    )
<<<<<<< HEAD
    young_modulus: Optional[float] = Field(
        None, description="Young's modulus (SI units)"
    )
    universal_anisotropy: Optional[float] = Field(
=======
    young_modulus: float = Field(
        None, description="Young's modulus (SI units)", alias="youngs_modulus"
    )
    universal_anisotropy: float = Field(
>>>>>>> 699ec1da
        None, description="Universal elastic anisotropy"
    )
    homogeneous_poisson: Optional[float] = Field(
        None, description="Homogeneous Poisson ratio"
    )
    debye_temperature: Optional[float] = Field(
        None, description="Debye temperature (SI units)"
    )

    fitting_data: Optional[FittingData] = Field(
        None, description="Data used to fit the elastic tensor"
    )

    fitting_method: Optional[str] = Field(
        None, description="Method used to fit the elastic tensor"
    )

    state: Optional[Status] = Field(
        None,
        description="State of the fitting/analysis: `successful` or `failed`",
    )

    @classmethod
    def from_deformations_and_stresses(
        cls,
        structure: Structure,
        material_id: MPID,
        deformations: List[Deformation],
        stresses: List[Stress],
        deformation_task_ids: Optional[List[MPID]] = None,
        deformation_dir_names: Optional[List[str]] = None,
        equilibrium_stress: Optional[Stress] = None,
        optimization_task_id: Optional[MPID] = None,
        optimization_dir_name: Optional[str] = None,
        fitting_method: str = "finite_difference",
        **kwargs,
    ):
        """
        Fitting the elastic tensor from deformation and stresses.

        Note, the elastic tensor are obtained by fitting to the Lagrangian strains
        and second Piola-Kirchhoff stresses. In continuum mechanics nomenclature,
        it's the `material elasticity tensor`. For more, see Section 6.5 of
        `Continuum Mechanics and Thermodynamics -- From Fundamental Concepts to
        Governing Equations` Tadmor, Miller, and Elliott, Cambridge University Press,
        2012.

        Args:
            structure: relaxed structure.
            material_id: material id.
            deformations: deformations applied to the relaxed structure that generate
                the strained structures.
            stresses: Cauchy stresses on the deformed structures. Expected units: GPa.
            deformation_task_ids: id of the deformation tasks.
            deformation_dir_names: directories where the deformation tasks are run.
            equilibrium_stress: Cauchy stress on the relaxed structure.
            optimization_task_id: id of the optimization task to relax the structure.
            optimization_dir_name: directory where the optimization task run.
            fitting_method: method used to fit the elastic tensor:
                {`finite_difference`, `pseudoinverse`, `independent`}.
        """
        CM = CriticalMessage()

        # primary fitting data
        p_deforms = deformations
        p_stresses = stresses
        (
            p_strains,
            p_2nd_pk_stresses,
            p_task_ids,
            p_dir_names,
        ) = generate_primary_fitting_data(
            p_deforms, p_stresses, deformation_task_ids, deformation_dir_names
        )

        # derived fitting data
        (
            d_deforms,
            d_strains,
            d_stresses,
            d_2nd_pk_stresses,
        ) = generate_derived_fitting_data(structure, p_strains, p_stresses)

        fitting_strains = p_strains + d_strains
        fitting_stresses = p_2nd_pk_stresses + d_2nd_pk_stresses

        # avoid symmop-related strains having non-symmop-related stresses
        fitting_stresses = symmetrize_stresses(
            fitting_stresses, fitting_strains, structure
        )

        # fitting elastic tensor
        try:
            elastic_tensor = fit_elastic_tensor(
                fitting_strains,
                fitting_stresses,
                eq_stress=equilibrium_stress,
                fitting_method=fitting_method,
            )

            # elastic and compliance tensors, only round ieee format ones
            ieee_et = elastic_tensor.voigt_symmetrized.convert_to_ieee(structure)
            et_doc = ElasticTensorDoc(
                raw=elastic_tensor.voigt.tolist(),
                ieee_format=ieee_et.round(0).voigt.tolist(),
            )

        except np.linalg.LinAlgError as e:
            et_doc = None
            ct_doc = None
            derived_props = {}
            state = Status("failed")
            warnings = [CM.FITTING.format(e)]

        else:
            try:
                compliance = elastic_tensor.compliance_tensor
                compliance_ieee = ieee_et.compliance_tensor

                # compliance tensor, *1000 to convert units to TPa^-1, i.e. 10^-12 Pa,
                # assuming elastic tensor in units of GPa
                ct_doc = ComplianceTensorDoc(
                    raw=(compliance * 1000).voigt.tolist(),
                    ieee_format=(compliance_ieee * 1000).round(0).voigt.tolist(),
                )

                # derived properties
                # (should put it here since some derived properties also dependent on
                # compliance tensor)
                derived_props = get_derived_properties(structure, elastic_tensor)

                # check all
                state, warnings = sanity_check(structure, et_doc, fitting_strains, derived_props)  # type: ignore

            except np.linalg.LinAlgError as e:
                ct_doc = None
                derived_props = {}
                state = Status("failed")
                warnings = [CM.COMPLIANCE.format(e)]

        # fitting data
        eq_stress = None if equilibrium_stress is None else equilibrium_stress.tolist()
        n_states = len(p_deforms) + len(d_deforms)
        if n_states != 24:
            warnings.append(CM.N_STATES.format(n_states))
            state = Status("failed")

        fitting_data = FittingData(
            deformations=[x.tolist() for x in p_deforms],  # type: ignore
            strains=[x.tolist() for x in p_strains],  # type: ignore
            cauchy_stresses=[x.tolist() for x in p_stresses],  # type: ignore
            second_pk_stresses=[x.tolist() for x in p_2nd_pk_stresses],  # type: ignore
            deformation_tasks=p_task_ids,  # type: ignore
            deformation_dir_names=p_dir_names,  # type: ignore
            equilibrium_cauchy_stress=eq_stress,
            optimization_task=optimization_task_id,
            optimization_dir_name=optimization_dir_name,  # type: ignore
            num_total_strain_stress_states=n_states,
        )

        return cls.from_structure(
            structure,
            material_id,
            structure=structure,
            order=2,
            elastic_tensor=et_doc,
            compliance_tensor=ct_doc,
            fitting_data=fitting_data,
            fitting_method=fitting_method,
            warnings=warnings,
            state=state,
            deprecated=state == Status("failed"),
            **derived_props,
            **kwargs,
        )


def generate_primary_fitting_data(
    deforms: List[Deformation],
    stresses: List[Stress],
    task_ids: Optional[List[MPID]] = None,
    dir_names: Optional[List[str]] = None,
) -> Tuple[
    List[Strain],
    List[Stress],
    Union[List[MPID], None],
    Union[List[str], None],
]:
    """
    Get the primary fitting data, i.e. data obtained from a calculation.

    Args:
        deforms: primary deformations
        stresses: primary stresses
        task_ids: ids of the tasks that generate the data
        dir_names: directories where the calculations are performed

    Returns:
        strains: primary strains
        second_pk_stresses: primary second Piola-Kirchhoff stresses
        task_ids: ids of the tasks that generate the data
        dir_names: directories where the calculations are performed
    """
    size = len(deforms)
    assert len(stresses) == size
    if task_ids is not None:
        assert len(task_ids) == size
    if dir_names is not None:
        assert len(dir_names) == size

    strains = [d.green_lagrange_strain for d in deforms]
    second_pk_stresses = [s.piola_kirchoff_2(d) for (s, d) in zip(stresses, deforms)]

    return strains, second_pk_stresses, task_ids, dir_names


def generate_derived_fitting_data(
    structure: Structure,
    strains: List[Strain],
    stresses: List[Stress],
    symprec=SETTINGS.SYMPREC,
    tol: float = 0.002,
) -> Tuple[List[Deformation], List[Strain], List[Stress], List[Stress]]:
    """
    Get the derived fitting data from symmetry operations on the primary fitting data.

    It can happen that multiple primary deformations can be mapped to the same derived
    deformation from different symmetry operations. In such cases, the stress for a
    derived deformation is the average of all derived stresses, each corresponding to a
    primary calculation. In doing so, we also check to ensure that:
    1. only independent derived deformations are used
    2. for a specific derived strain, a primary deformation is only used (mapped)
       once to obtain the average

    Args:
        structure: relaxed structure
        strains: primary strains
        stresses: primary stresses
        symprec: symmetry operation precision
        tol: tolerance for comparing strains and also for determining whether the
            deformation corresponds to the train is independent. The elastic workflow
            use a minimum strain of 0.005, so the default tolerance of 0.002 should be
            able to distinguish different strain states.

    Returns:
        derived_deforms: derived deformations
        derived_strains: derived strains
        derived_stresses: derived Cauchy stresses
        derived_2nd_pk_stresses: derived second Piola-Kirchhoff stresses
    """
    sga = SpacegroupAnalyzer(structure, symprec=symprec)
    symmops = sga.get_symmetry_operations(cartesian=True)

    # primary strain mapping (used only for checking purpose below)
    p_mapping = TensorMapping(strains, strains, tol=tol)

    # Warnings:
    # Do not use deformations to replace strains in generating the derived fitting
    # data. More specifically, do not create TensorMapping using deformation. This is
    # because the Lagrangian strain is symmetric, but the deformation gradient is not.
    # Then, more derived data can be generated than enough/necessary, due to the
    # asymmetry of the deformation gradient.

    # generated derived deforms
    mapping = TensorMapping(tol=tol)
    for i, p_strain in enumerate(strains):
        for op in symmops:
            d_strain = p_strain.transform(op)

            # sym op generates another primary strain
            if d_strain in p_mapping:
                continue

            # sym op generates a non-independent deform
            if not d_strain.get_deformation_matrix().is_independent(tol=tol):
                continue

            # seen this derived deform before
            if d_strain in mapping:
                # all the existing `i`
                current = [t[1] for t in mapping[d_strain]]

                if i not in current:
                    mapping[d_strain].append((op, i))

            # not seen this derived deform before
            else:
                mapping[d_strain] = [(op, i)]

    # get average stress from derived deforms
    derived_strains = []
    derived_stresses = []
    derived_deforms = []
    derived_2nd_pk_stresses = []

    for d_strain, op_set in mapping.items():
        symmops, p_indices = zip(*op_set)

        p_stresses = [stresses[i] for i in p_indices]
        d_stresses = [s.transform(op) for s, op in zip(p_stresses, symmops)]
        d_stress = Stress(np.average(d_stresses, axis=0))

        derived_strains.append(d_strain)
        derived_stresses.append(d_stress)

        deform = d_strain.get_deformation_matrix()
        derived_deforms.append(deform)
        derived_2nd_pk_stresses.append(d_stress.piola_kirchoff_2(deform))

    return derived_deforms, derived_strains, derived_stresses, derived_2nd_pk_stresses


def symmetrize_stresses(
    stresses: List[Stress],
    strains: List[Strain],
    structure: Structure,
    symprec=SETTINGS.SYMPREC,
    tol: float = 0.002,
) -> List[Stress]:
    """
    Symmetrize stresses by averaging over all symmetry operations.

    Args:
        stresses: stresses to be symmetrized
        strains: strains corresponding to the stresses
        structure: materials structure
        symprec: symmetry operation precision
        tol: tolerance for comparing strains and also for determining whether the
            deformation corresponds to the train is independent. The elastic workflow
            use a minimum strain of 0.005, so the default tolerance of 0.002 should be
            able to distinguish different strain states.

    Returns: symmetrized stresses
    """
    sga = SpacegroupAnalyzer(structure, symprec=symprec)
    symmops = sga.get_symmetry_operations(cartesian=True)

    # for each strain, get the stresses from other strain states related by symmetry
    symmmetrized_stresses = []  # type: List[Stress]
    for strain, _stress in zip(strains, stresses):
        mapping = TensorMapping([strain], [[]], tol=tol)
        for strain2, stress2 in zip(strains, stresses):
            for op in symmops:
                if strain2.transform(op) in mapping:
                    mapping[strain].append(stress2.transform(op))
        sym_stress = np.average(mapping[strain], axis=0)
        symmmetrized_stresses.append(Stress(sym_stress))

    return symmmetrized_stresses


def fit_elastic_tensor(
    strains: List[Strain],
    stresses: List[Stress],
    eq_stress: Stress,
    fitting_method: str = "finite_difference",
    order: int = 2,
) -> ElasticTensor:
    """
    Fitting the elastic tensor.

    Args:
        strains: strains (primary and derived) to fit the elastic tensor
        stresses: stresses (primary and derived) to fit the elastic tensor
        eq_stress: equilibrium stress, i.e. stress on the relaxed structure
        fitting_method: method used to fit the elastic tensor:
            {`finite_difference`, `pseudoinverse`, `independent`}
        order: expansion order of the elastic tensor, 2 or 3

    Returns:
        fitted elastic tensor
    """
    if order > 2 or fitting_method == "finite_difference":
        # force finite diff if order > 2
        result = ElasticTensorExpansion.from_diff_fit(
            strains, stresses, eq_stress=eq_stress, order=order
        )
        if order == 2:
            result = ElasticTensor(result[0])
    elif fitting_method == "pseudoinverse":
        result = ElasticTensor.from_pseudoinverse(strains, stresses)
    elif fitting_method == "independent":
        result = ElasticTensor.from_independent_strains(
            strains, stresses, eq_stress=eq_stress
        )
    else:
        raise ValueError(f"Unsupported elastic fitting method {fitting_method}")

    return result


def get_derived_properties(
    structure: Structure, tensor: ElasticTensor
) -> Dict[str, Any]:
    """
    Get derived elasticity properties.

    Args:
        structure: relaxed structure
        tensor: elastic tensor corresponding to the structure

    Returns:
        a dict of derived elasticity properties
    """
    try:
        prop_dict = tensor.get_structure_property_dict(structure)
        prop_dict.pop("structure")
        structure_prop_computed = True

    except ValueError:
        prop_dict = tensor.property_dict
        structure_prop_computed = False

    decimals = 3
    derived_prop = {
        "bulk_modulus": BulkModulus(
            voigt=np.round(prop_dict["k_voigt"], decimals),
            reuss=np.round(prop_dict["k_reuss"], decimals),
            vrh=np.round(prop_dict["k_vrh"], decimals),
        ),
        "shear_modulus": ShearModulus(
            voigt=np.round(prop_dict["g_voigt"], decimals),
            reuss=np.round(prop_dict["g_reuss"], decimals),
            vrh=np.round(prop_dict["g_vrh"], decimals),
        ),
        "young_modulus": np.round(prop_dict["y_mod"], 0),
        "homogeneous_poisson": np.round(prop_dict["homogeneous_poisson"], decimals),
        "universal_anisotropy": np.round(prop_dict["universal_anisotropy"], decimals),
    }

    if structure_prop_computed:
        derived_prop.update(
            {
                "sound_velocity": SoundVelocity(
                    transverse=prop_dict["trans_v"],
                    longitudinal=prop_dict["long_v"],
                    snyder_acoustic=prop_dict["snyder_ac"],
                    snyder_optical=prop_dict["snyder_opt"],
                    snyder_total=prop_dict["snyder_total"],
                ),
                "thermal_conductivity": ThermalConductivity(
                    clarke=prop_dict["clarke_thermalcond"],
                    cahill=prop_dict["cahill_thermalcond"],
                ),
                "debye_temperature": prop_dict["debye_temperature"],
            }
        )

    return derived_prop


def sanity_check(
    structure: Structure,
    elastic_doc: ElasticTensorDoc,
    strains: List[Strain],
    derived_props: Dict[str, Any],
) -> Tuple[Status, List[str]]:
    """
    Post analysis to generate warnings if any.

    Returns:
        state: state of the calculation
        warnings: all warning messages. Messages starting with `Critical` are the
            ones resulting in a `failed` state.
    """
    failed = False
    warnings = []
    CM = CriticalMessage()
    WM = WarningMessage()

    # rank of all strains < 6?
    voigt_strains = [s.voigt for s in strains]
    rank = np.linalg.matrix_rank(voigt_strains)
    if rank != 6:
        failed = True
        warnings.append(CM.STRAIN_RANK.format(rank))

    # elastic tensor eigenvalues
    eig_vals, _ = np.linalg.eig(elastic_doc.raw)
    if np.any(eig_vals < 0.0):
        warnings.append(WM.NEGATIVE_EIGVAL)

    # elastic tensor individual components
    et = np.asarray(elastic_doc.ieee_format)

    tol = 1e6
    if np.any(et > tol):
        warnings.append(WM.LARGE_COMPONENT.format(tol))

    # modulus
    low = 2.0
    high = 1000.0
    for p in ["bulk_modulus", "shear_modulus"]:
        doc = derived_props[p]
        doc = doc.dict()
        p = p.replace("_", " ")
        for name in ["voigt", "reuss", "vrh"]:
            v = doc[name]
            if v < 0:
                failed = True
                warnings.append(WM.NEGATIVE_MODULUS.format(name, p, v))
            elif v < low:
                warnings.append(WM.SMALL_MODULUS.format(name, p, v, low))
            elif v > high:
                warnings.append(WM.LARGE_MODULUS.format(name, p, v, high))

    # young's modulus (note it is in Pa, not GPa)
    high = 1e12
    v = derived_props["young_modulus"]
    if v > high:
        warnings.append(WM.LARGE_YOUNG_MODULUS.format(v, high))

    state = Status("failed") if failed else Status("successful")

    return state, warnings<|MERGE_RESOLUTION|>--- conflicted
+++ resolved
@@ -193,17 +193,10 @@
     thermal_conductivity: Optional[ThermalConductivity] = Field(
         None, description="Thermal conductivity"
     )
-<<<<<<< HEAD
-    young_modulus: Optional[float] = Field(
-        None, description="Young's modulus (SI units)"
-    )
-    universal_anisotropy: Optional[float] = Field(
-=======
     young_modulus: float = Field(
         None, description="Young's modulus (SI units)", alias="youngs_modulus"
     )
     universal_anisotropy: float = Field(
->>>>>>> 699ec1da
         None, description="Universal elastic anisotropy"
     )
     homogeneous_poisson: Optional[float] = Field(
