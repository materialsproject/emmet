--- conflicted
+++ resolved
@@ -8,9 +8,5 @@
 
     formula_pretty: str = Field(
         None,
-<<<<<<< HEAD
-        description="Human readable chemical formula",
-=======
         description="Human readable chemical formula.",
->>>>>>> ee51e553
     )