"""Core definitions of a VASP calculation documents."""

from __future__ import annotations

from copy import deepcopy
from functools import cached_property
import logging
import os
from datetime import datetime
from pathlib import Path
from typing import TYPE_CHECKING, Any

import numpy as np
import orjson
from monty.io import zopen
from pydantic import (
    BaseModel,
    ConfigDict,
    Field,
    field_serializer,
    field_validator,
    model_validator,
)
from pymatgen.command_line.bader_caller import bader_analysis_from_path
from pymatgen.command_line.chargemol_caller import ChargemolAnalysis
from pymatgen.core.structure import Structure
from pymatgen.electronic_structure.core import OrbitalType
<<<<<<< HEAD
from pymatgen.io.vasp import (
    BSVasprun,
    Kpoints,
    Locpot,
    Oszicar,
    Outcar,
    Poscar,
    Potcar as VaspPotcar,
    PotcarSingle,
    Vasprun,
    VolumetricData,
)
=======
from pymatgen.electronic_structure.dos import CompleteDos, Dos
from pymatgen.io.vasp import BSVasprun, Kpoints, Locpot, Oszicar, Outcar, Poscar
from pymatgen.io.vasp import Potcar as VaspPotcar
from pymatgen.io.vasp import PotcarSingle, Vasprun, VolumetricData
from typing_extensions import NotRequired, TypedDict
>>>>>>> a22128ae

from emmet.core.band_theory import ElectronicBS, ElectronicDos
from emmet.core.math import ListMatrix3D, Matrix3D, Vector3D
<<<<<<< HEAD
from emmet.core.trajectory import RelaxTrajectory, Trajectory
from emmet.core.types.enums import VaspObject, StoreTrajectoryOption, TaskState
from emmet.core.vasp.models import ElectronicStep, ChgcarLike
=======
from emmet.core.types.enums import StoreTrajectoryOption, TaskState, VaspObject
from emmet.core.types.pymatgen_types.kpoints_adapter import KpointsType
from emmet.core.types.pymatgen_types.lattice_adapter import LatticeType
from emmet.core.types.pymatgen_types.outcar_adapter import OutcarType
from emmet.core.types.pymatgen_types.structure_adapter import StructureType
from emmet.core.utils import jsanitize, type_override
>>>>>>> a22128ae
from emmet.core.vasp.calc_types import (
    CalcType,
    RunType,
    TaskType,
    calc_type,
    run_type,
    task_type,
)

if TYPE_CHECKING:
    from typing_extensions import Self
    from pymatgen.electronic_structure.dos import CompleteDos


logger = logging.getLogger(__name__)


class Potcar(BaseModel):
    pot_type: str | None = Field(None, description="Pseudo-potential type, e.g. PAW")
    functional: str | None = Field(
        None, description="Functional type use in the calculation."
    )
    symbols: list[str] | None = Field(
        None, description="List of VASP potcar symbols used in the calculation."
    )


class CalculationBaseModel(BaseModel):
    """Wrapper around pydantic BaseModel with extra functionality."""

    def get(self, key: Any, default_value: Any | None = None) -> Any:
        return getattr(self, key, default_value)


class TypedStatisticsDict(TypedDict):
    MEAN: float
    ABSMEAN: float
    VAR: float
    MIN: float
    MAX: float


class TypedPotcarKeywordsDict(TypedDict):
    header: list[str]
    data: list[str]


class TypedPotcarStatsDict(TypedDict):
    header: TypedStatisticsDict
    data: TypedStatisticsDict


class TypedPotcarSummaryStatsDict(TypedDict):
    keywords: NotRequired[TypedPotcarKeywordsDict | None]
    stats: NotRequired[TypedPotcarStatsDict | None]


class PotcarSpec(BaseModel):
    """Document defining a VASP POTCAR specification."""

    titel: str | None = Field(None, description="TITEL field from POTCAR header")
    hash: str | None = Field(None, description="md5 hash of POTCAR file")
    summary_stats: TypedPotcarSummaryStatsDict | None = Field(
        None,
        description="summary statistics used to ID POTCARs without hashing",
    )

    @classmethod
    def from_potcar_single(cls, potcar_single: PotcarSingle) -> Self:
        """
        Get a PotcarSpec from a PotcarSingle.

        Parameters
        ----------
        potcar_single
            A potcar single object.

        Returns
        -------
        PotcarSpec
            A potcar spec.
        """
        return cls(
            titel=potcar_single.TITEL,
            hash=potcar_single.md5_header_hash,
            summary_stats=potcar_single._summary_stats,  # type: ignore[arg-type]
        )

    @classmethod
    def from_potcar(cls, potcar: VaspPotcar) -> list["PotcarSpec"]:
        """
        Get a list of PotcarSpecs from a Potcar.

        Parameters
        ----------
        potcar
            A potcar object.

        Returns
        -------
        list[PotcarSpec]
            A list of potcar specs.
        """
        return [cls.from_potcar_single(p) for p in potcar]

    @classmethod
    def from_file(cls, file_path: str | Path) -> list["PotcarSpec"]:
        """
        Get a list of PotcarSpecs from a Potcar.

        Parameters
        ----------
        file_path : str or Path of the POTCAR

        Returns
        -------
        list[PotcarSpec]
            A list of potcar specs.
        """
        if ".spec" in str(file_path):
            with zopen(file_path, "rt") as psf:
                return [cls(**ps) for ps in orjson.loads(psf.read())]
        return cls.from_potcar(VaspPotcar.from_file(str(file_path)))


@type_override({"incar": str, "parameters": str})
class CalculationInput(CalculationBaseModel):
    """Document defining VASP calculation inputs.

    Note that the following fields were formerly top-level fields on InputDoc,
    but are now properties of `CalculationInput`:
        pseudo_potentials (Potcar) : summary of the POTCARs used in the calculation
        xc_override (str) : the exchange-correlation functional used if not
            the one specified by POTCAR
        is_lasph (bool) : how the calculation set LASPH (aspherical corrections)
        magnetic_moments (list of floats) : on-site magnetic moments
    """

    incar: dict[str, Any] | None = Field(
        None, description="INCAR parameters for the calculation"
    )
    kpoints: KpointsType | None = Field(None, description="KPOINTS for the calculation")
    nkpoints: int | None = Field(None, description="Total number of k-points")
    potcar_spec: list[PotcarSpec] | None = Field(
        None, description="Title and hash of POTCAR files used in the calculation"
    )
    potcar: list[str] | None = Field(
        None, description="The symbols of the POTCARs used in the calculation."
    )
    potcar_type: list[str] | None = Field(
        None, description="List of POTCAR functional types."
    )
    parameters: dict | None = Field(None, description="Parameters from vasprun")
    lattice_rec: LatticeType | None = Field(
        None, description="Reciprocal lattice of the structure"
    )
    structure: StructureType | None = Field(
        None, description="Input structure for the calculation"
    )
    is_hubbard: bool = Field(
        default=False, description="Is this a Hubbard +U calculation"
    )
    hubbards: dict[str, float] | None = Field(
        None, description="The hubbard parameters used"
    )

    @field_validator("hubbards", mode="before")
    def hubbards_deserializer(cls, hubbards):
        if isinstance(hubbards, list):
            hubbards = {k: v for k, v in hubbards}

        return hubbards

    @field_serializer("incar", "parameters", mode="wrap")
    def incar_params_serializer(self, d, default_serializer, info):
        default_serialized_object = default_serializer(d, info)

        format = info.context.get("format") if info.context else None
        if format == "arrow":
            return orjson.dumps(default_serialized_object)

        return default_serialized_object

    @field_validator("incar", "parameters", mode="before")
    def incar_params_deserializer(cls, d):
        if isinstance(d, str):
            d = orjson.loads(d)

        if d and d == "parameters":
            d = {k.strip(): v for k, v in d.items()}

        return d

    @model_validator(mode="before")
    @classmethod
    def clean_inputs(cls, config: Any) -> Any:
        """Ensure whitespace in parameters and Kpoints are serialized.

        NOTE:
        ------
        A change in VASP introduced whitespace into some parameters,
        for example `<i type="string" name="GGA    ">PE</I>` was observed in
        VASP 6.4.3. This will lead to an incorrect return value from RunType.
        This validator will ensure that any already-parsed documents are fixed.
        """
        if (kpts := config.get("kpoints")) and isinstance(kpts, dict):
            config["kpoints"] = Kpoints.from_dict(kpts)

        # Issue: older tasks don't always contain `input.potcar`
        # and `input.potcar_spec`
        # Newer tasks contain `input.potcar`, `input.potcar_spec`,
        # and `orig_inputs.potcar_spec`

        # orig_inputs.potcar used to be what is now potcar_spec
        # try to coerce back here, but not guaranteed
        if (pcar := config.get("potcar")) and not config.get("potcar_spec"):
            if isinstance(pcar, dict):
                if pcar.get("@class") == "Potcar":
                    try:
                        # If POTCAR library is available
                        pcar = VaspPotcar.from_dict(pcar)
                    except ValueError:
                        # No POTCAR library available
                        config["potcar"] = pcar.get("symbols")
                        config["potcar_type"] = [pcar.get("functional")]
                else:
                    pcar = Potcar(**pcar)

            if isinstance(pcar, VaspPotcar):
                config["potcar_spec"] = PotcarSpec.from_potcar(pcar)
                config.pop("potcar")
            elif isinstance(pcar, Potcar):
                config["potcar_type"] = [pcar.pot_type] if pcar.pot_type else None
                config["potcar"] = pcar.symbols
            else:
                try:
                    pspec = [PotcarSpec(**x) for x in pcar]
                    config["potcar_spec"] = pspec
                    config.pop("potcar")
                except Exception:
                    if not isinstance(pcar, list) or not all(
                        isinstance(x, str) for x in pcar
                    ):
                        config.pop("potcar")

        if (pspec := config.get("potcar_spec")) and config.get("potcar") is None:
            config["potcar"] = []
            for spec in pspec:
                if isinstance(spec, PotcarSpec) and spec.titel:
                    titel = spec.titel
                elif isinstance(spec, dict) and spec.get("titel"):
                    titel = spec["titel"]
                else:
                    continue
                symbs = titel.split()
                if len(symbs) >= 2:
                    symb = symbs[1]
                else:
                    symb = symbs[0]
                config["potcar"].append(symb)

        return config

    @cached_property
    def poscar(self) -> Poscar | None:
        """Return pymatgen object representing the POSCAR file."""
        if self.structure:
            return Poscar(self.structure)
        return None

    @property
    def is_lasph(self) -> bool | None:
        """Report if the calculation was run with aspherical corrections.

        If `self.parameters` is populated, returns the value of `LASPH`
        from vasprun.xml, or its default value if not set (`False`).

        If `self.parameters` isn't populated (vasprun.xml wasn't parsed),
        returns `None`.
        """
        if self.parameters:
            return self.parameters.get("LASPH", False)
        return None

    @property
    def pseudo_potentials(self) -> Potcar | None:
        """Summarize the pseudo-potentials used."""
        if not self.potcar_type:
            return None

        if len(potcar_meta := self.potcar_type[0].split("_")) == 2:
            pot_type, func = potcar_meta
        elif len(potcar_meta) == 1:
            pot_type = potcar_meta[0]
            func = "LDA"

        return Potcar(pot_type=pot_type, functional=func, symbols=self.potcar)

    @property
    def xc_override(self) -> str | None:
        """Report the exchange-correlation functional used."""
        xc = None
        if self.incar:
            xc = self.incar.get("GGA") or self.incar.get("METAGGA")
        return xc.upper() if isinstance(xc, str) else xc

    @property
    def magnetic_moments(self) -> list[float] | None:
        """Report initial magnetic moments assigned to each atom."""
        return (self.parameters or {}).get("MAGMOM", None)

    @classmethod
    def from_vasprun(
        cls, vasprun: Vasprun, potcar_spec: list[PotcarSpec] | None = None
    ) -> Self:
        """
        Create a VASP input document from a Vasprun object.

        Parameters
        ----------
        vasprun
            A vasprun object.
        potcar_spec : list of dict
            If specified, the POTCAR spec to override that of vasprun.xml

        Returns
        -------
        CalculationInput
            The input document.
        """
        kpoints_dict = vasprun.kpoints.as_dict()
        kpoints_dict["actual_kpoints"] = [
            {"abc": list(k), "weight": w}
            for k, w in zip(vasprun.actual_kpoints, vasprun.actual_kpoints_weights)
        ]

        parameters = dict(vasprun.parameters).copy()
        incar = dict(vasprun.incar)
        if metagga := incar.get("METAGGA"):
            # Per issue #960, the METAGGA tag is populated in the
            # INCAR field of vasprun.xml, and not parameters
            parameters.update({"METAGGA": metagga})

        return cls(  # type: ignore[call-arg]
            structure=vasprun.initial_structure,
            incar=incar,
            kpoints=Kpoints.from_dict(kpoints_dict),
            nkpoints=len(kpoints_dict["actual_kpoints"]),
            potcar_spec=potcar_spec or [PotcarSpec(**ps) for ps in vasprun.potcar_spec],
            potcar_type=[s.split()[0] for s in vasprun.potcar_symbols],
            parameters=parameters,
            lattice_rec=vasprun.initial_structure.lattice.reciprocal_lattice,
            is_hubbard=vasprun.is_hubbard,
            hubbards=vasprun.hubbards,
        )


class RunStatistics(BaseModel):
    """Summary of the run statistics for a VASP calculation."""

    average_memory: float = Field(0, description="The average memory used in kb")
    max_memory: float = Field(0, description="The maximum memory used in kb")
    elapsed_time: float = Field(0, description="The real time elapsed in seconds")
    system_time: float = Field(0, description="The system CPU time in seconds")
    user_time: float = Field(
        0, description="The user CPU time spent by VASP in seconds"
    )
    total_time: float = Field(0, description="The total CPU time for this calculation")
    cores: int = Field(0, description="The number of cores used by VASP")

    @classmethod
    def from_outcar(cls, outcar: Outcar) -> Self:
        """
        Create a run statistics document from an Outcar object.

        Parameters
        ----------
        outcar
            An Outcar object.

        Returns
        -------
        RunStatistics
            The run statistics.
        """
        # rename these statistics
        mapping = {
            "Average memory used (kb)": "average_memory",
            "Maximum memory used (kb)": "max_memory",
            "Elapsed time (sec)": "elapsed_time",
            "System time (sec)": "system_time",
            "User time (sec)": "user_time",
            "Total CPU time used (sec)": "total_time",
            "cores": "cores",
        }
        run_stats: dict[str, int | float] = {}
        for k, v in mapping.items():
            stat = outcar.run_stats.get(k) or 0
            try:
                stat = float(stat)
            except ValueError:
                # sometimes the statistics are misformatted
                stat = 0

            run_stats[v] = stat

        return cls(**run_stats)  # type: ignore[arg-type]


class FrequencyDependentDielectric(BaseModel):
    """Frequency-dependent dielectric data."""

    real: list[list[float]] | None = Field(
        None,
        description="Real part of the frequency dependent dielectric constant, given at"
        " each energy as 6 components according to XX, YY, ZZ, XY, YZ, ZX",
    )
    imaginary: list[list[float]] | None = Field(
        None,
        description="Imaginary part of the frequency dependent dielectric constant, "
        "given at each energy as 6 components according to XX, YY, ZZ, XY, "
        "YZ, ZX",
    )
    energy: list[float] | None = Field(
        None,
        description="Energies at which the real and imaginary parts of the dielectric"
        "constant are given",
    )

    @classmethod
    def from_vasprun(cls, vasprun: Vasprun) -> Self:
        """
        Create a frequency-dependent dielectric calculation document from a vasprun.

        Parameters
        ----------
        vasprun : Vasprun
            A vasprun object.

        Returns
        -------
        FrequencyDependentDielectric
            A frequency-dependent dielectric document.
        """
        energy, real, imag = vasprun.dielectric
        return cls(real=real, imaginary=imag, energy=energy)


class ElectronPhononDisplacedStructures(BaseModel):
    """Document defining electron phonon displaced structures."""

    temperatures: list[float] | None = Field(
        None,
        description="The temperatures at which the electron phonon displacements "
        "were generated.",
    )
    structures: list[StructureType] | None = Field(
        None, description="The displaced structures corresponding to each temperature."
    )


class IonicStep(BaseModel):  # type: ignore
    """Document defining the information at each ionic step."""

    e_fr_energy: float | None = Field(None, description="The free energy.")
    e_wo_entrp: float | None = Field(None, description="The energy without entropy.")
    e_0_energy: float | None = Field(None, description="The internal energy.")
    forces: list[Vector3D] | None = Field(None, description="The forces on each atom.")
    stress: Matrix3D | None = Field(None, description="The stress on the lattice.")
    electronic_steps: list[ElectronicStep] | None = Field(
        None, description="The electronic convergence steps."
    )
    num_electronic_steps: int | None = Field(
        None, description="The number of electronic steps needed to reach convergence."
    )
    structure: StructureType | None = Field(
        None, description="The structure at this step."
    )

    model_config = ConfigDict(extra="allow")

    @model_validator(mode="after")
    def set_elec_step_count(self):
        if self.electronic_steps is not None:
            self.num_electronic_steps = len(self.electronic_steps)
        return self


class CoreCalculationOutput(BaseModel):
    """Document defining core VASP calculation outputs."""

    bandgap: float | None = Field(
        None, description="The band gap from the calculation in eV"
    )
    cbm: float | None = Field(
        None,
        description="The conduction band minimum in eV (if system is not metallic)",
    )
    density: float | None = Field(
        None, description="Density of final structure in units of g/cc."
    )
    direct_gap: float | None = Field(
        None, description="Direct band gap in eV (if system is not metallic)"
    )
    dos_properties: dict[str, dict[str, dict[str, float]]] | None = Field(
        None,
        description="Element- and orbital-projected band properties (in eV) for the "
        "DOS. All properties are with respect to the Fermi level.",
    )
    efermi: float | None = Field(
        None, description="The Fermi level from the calculation in eV"
    )
    energy: float | None = Field(
        None, description="The final total DFT energy for the calculation"
    )
    energy_per_atom: float | None = Field(
        None, description="The final DFT energy per atom for the calculation"
    )
    epsilon_ionic: ListMatrix3D | None = Field(
        None, description="The ionic part of the dielectric constant"
    )
    epsilon_static: ListMatrix3D | None = Field(
        None, description="The high-frequency dielectric constant"
    )
    epsilon_static_wolfe: ListMatrix3D | None = Field(
        None,
        description="The high-frequency dielectric constant w/o local field effects",
    )
    frequency_dependent_dielectric: FrequencyDependentDielectric | None = Field(
        None,
        description="Frequency-dependent dielectric information from an LOPTICS "
        "calculation",
    )
    is_gap_direct: bool | None = Field(
        None, description="Whether the band gap is direct"
    )
    is_metal: bool | None = Field(None, description="Whether the system is metallic")
    locpot: dict[str, list[float]] | None = Field(
        None, description="Average of the local potential along the crystal axes"
    )
    mag_density: float | None = Field(
        None,
        description="The magnetization density, defined as total_mag/volume "
        "(units of A^-3)",
    )
    optical_absorption_coeff: list[float] | None = Field(
        None, description="Optical absorption coefficient in cm^-1"
    )
    outcar: OutcarType | None = Field(
        None, description="Information extracted from the OUTCAR file"
    )
    structure: StructureType | None = Field(
        None, description="The final structure from the calculation"
    )
    transition: str | None = Field(
        None, description="Band gap transition given by CBM and VBM k-points"
    )
    vbm: float | None = Field(
        None, description="The valence band maximum in eV (if system is not metallic)"
    )

    @field_validator("dos_properties", mode="before")
    def dos_properties_deserializer(cls, dos_properties):
        if dos_properties and isinstance(dos_properties, list):
            dos_properties = {
                element: {
                    orbital: {key: value for key, value in property}
                    for orbital, property in properties
                }
                for element, properties in dos_properties
            }
        elif dos_properties and isinstance(next(iter(dos_properties.values())), list):
            dos_properties = {
                element: {
                    orbital: {key: value for key, value in property}
                    for orbital, property in properties
                }
                for element, properties in dos_properties.items()
            }

        return dos_properties


class CalculationOutput(CoreCalculationOutput):
    """Wrapper for CoreCalculationOutput for parsing and storing larger fields."""

    elph_displaced_structures: ElectronPhononDisplacedStructures | None = Field(
        None,
        description="Electron-phonon displaced structures, generated by setting "
        "PHON_LMC = True.",
    )
    force_constants: list[list[Matrix3D]] | None = Field(
        None, description="Force constants between every pair of atoms in the structure"
    )
    ionic_steps: list[IonicStep] | None = Field(
        None, description="Energy, forces, structure, etc. for each ionic step"
    )
    normalmode_eigenvals: list[float] | None = Field(
        None,
        description="Normal mode eigenvalues of phonon modes at Gamma. "
        "Note the unit changed between VASP 5 and 6.",
    )
    normalmode_eigenvecs: list[list[Vector3D]] | None = Field(
        None, description="Normal mode eigenvectors of phonon modes at Gamma"
    )
    normalmode_frequencies: list[float] | None = Field(
        None, description="Frequencies in THz of the normal modes at Gamma"
    )
    num_electronic_steps: list[int] | None = Field(
        None, description="The number of electronic steps in each ionic step."
    )
    run_stats: RunStatistics | None = Field(
        None, description="Summary of runtime statistics for this calculation"
    )

    @classmethod
    def from_vasp_outputs(
        cls,
        vasprun: Vasprun,
        outcar: Outcar | None,
        contcar: Poscar | None,
        locpot: Locpot | None = None,
        elph_poscars: list[Path] | None = None,
        store_trajectory: StoreTrajectoryOption | str = StoreTrajectoryOption.NO,
    ) -> Self:
        """
        Create a VASP output document from VASP outputs.

        Parameters
        ----------
        vasprun
            A Vasprun object.
        outcar
            An Outcar object.
        contcar
            A Poscar object.
        locpot
            A Locpot object.
        elph_poscars
            Path to displaced electron-phonon coupling POSCAR files generated using
            ``PHON_LMC = True``.
        store_trajectory
            Whether to store ionic steps as a pymatgen Trajectory object.
            Different value tune the amount of data from the ionic_steps
            stored in the Trajectory.
            If not NO, the `ionic_steps` field is left as None.
        Returns
        -------
            The VASP calculation output document.
        """
        try:
            bandstructure = vasprun.get_band_structure(efermi="smart")
            bandgap_info = bandstructure.get_band_gap()
            electronic_output = dict(
                efermi=bandstructure.efermi,
                vbm=bandstructure.get_vbm()["energy"],
                cbm=bandstructure.get_cbm()["energy"],
                bandgap=bandgap_info["energy"],
                is_gap_direct=bandgap_info["direct"],
                is_metal=bandstructure.is_metal(),
                direct_gap=bandstructure.get_direct_band_gap(),
                transition=bandgap_info["transition"],
            )
        except Exception:
            logger.warning("Error in parsing bandstructure")
            if vasprun.incar["IBRION"] == 1:
                logger.warning("VASP doesn't properly output efermi for IBRION == 1")
            electronic_output = {}

        freq_dependent_diel: FrequencyDependentDielectric | None = None
        try:
            freq_dependent_diel = FrequencyDependentDielectric.from_vasprun(vasprun)
        except KeyError:
            pass

        locpot_avg = None
        if locpot:
            locpot_avg = {
                str(i): locpot.get_average_along_axis(i).tolist() for i in range(3)
            }

        # parse force constants
        phonon_output = {}
        if hasattr(vasprun, "force_constants"):
            # convert eigenvalues to frequency
            eigs = -vasprun.normalmode_eigenvals
            frequencies = np.sqrt(np.abs(eigs)) * np.sign(eigs)

            # convert to THz in VASP 5 and lower; VASP 6 uses THz internally
            major_version = int(vasprun.vasp_version.split(".")[0])
            if major_version < 6:
                frequencies *= 15.633302

            phonon_output = dict(
                force_constants=vasprun.force_constants.tolist(),
                normalmode_frequencies=frequencies.tolist(),
                normalmode_eigenvals=vasprun.normalmode_eigenvals.tolist(),
                normalmode_eigenvecs=vasprun.normalmode_eigenvecs.tolist(),
            )

        if outcar and contcar:
            outcar_dict = outcar.as_dict()

            # use structure from CONTCAR as it is written to
            # greater precision than in the vasprun
            # but still need to copy the charge over
            structure = contcar.structure
            structure._charge = vasprun.final_structure._charge

            mag_density = (
                outcar.total_mag / structure.volume if outcar.total_mag else None
            )

            if len(outcar.magnetization) != 0:
                # patch calculated magnetic moments into final structure
                magmoms = [m["tot"] for m in outcar.magnetization]
                structure.add_site_property("magmom", magmoms)
        else:
            logger.warning(
                "No OUTCAR/CONTCAR available, some information will be missing from TaskDoc."
            )
            outcar_dict = {}
            structure = vasprun.final_structure
            mag_density = None

        # Parse DOS properties
        dosprop_dict = (
            _get_band_props(vasprun.complete_dos, structure)
            if hasattr(vasprun, "complete_dos") and vasprun.parameters["LORBIT"] >= 11
            else {}
        )

        elph_structures: ElectronPhononDisplacedStructures | None = None
        if elph_poscars is not None:
            elph_structures_dct: dict[str, list[Any]] = {
                "temperatures": [],
                "structures": [],
            }
            for elph_poscar in elph_poscars:
                temp = str(elph_poscar.name).replace("POSCAR.T=", "").replace(".gz", "")
                elph_structures_dct["temperatures"].append(temp)
                elph_structures_dct["structures"].append(
                    Structure.from_file(elph_poscar)
                )
            elph_structures = ElectronPhononDisplacedStructures(**elph_structures_dct)

        store_trajectory = StoreTrajectoryOption(store_trajectory)
        ionic_steps = (
            vasprun.ionic_steps
            if store_trajectory == StoreTrajectoryOption.NO
            else None
        )
        num_elec_steps = None
        if ionic_steps is not None:
            num_elec_steps = [
                len(ionic_step.get("electronic_steps", []) or [])
                for ionic_step in ionic_steps
            ]

        # The `epsilon_*` attrs of vasprun are now numpy arrays
        # and need to be explicitly checked if they are empty
        epsilons: dict[str, np.ndarray | list | None] = {}
        for attr in ("epsilon_static", "epsilon_static_wolfe", "epsilon_ionic"):
            if (v := getattr(vasprun, attr, None)) is not None and len(v) > 0:
                epsilons[attr] = v
            else:
                epsilons[attr] = None

        return cls(
            structure=structure,
            energy=vasprun.final_energy,
            energy_per_atom=vasprun.final_energy / len(structure),
            mag_density=mag_density,
            frequency_dependent_dielectric=freq_dependent_diel,
            elph_displaced_structures=elph_structures,
            dos_properties=dosprop_dict,
            ionic_steps=(
                [IonicStep(**step) for step in ionic_steps] if ionic_steps else None
            ),
            num_electronic_steps=num_elec_steps,
            locpot=locpot_avg,
            outcar=outcar_dict,
            run_stats=RunStatistics.from_outcar(outcar) if outcar else None,
            **epsilons,  # type: ignore[arg-type]
            **electronic_output,
            **phonon_output,
        )


@type_override({"bader": str, "ddec6": str})
class Calculation(CalculationBaseModel):
    """Full VASP calculation inputs and outputs."""

    dir_name: str | None = Field(
        None, description="The directory for this VASP calculation"
    )
    vasp_version: str | None = Field(
        None, description="VASP version used to perform the calculation"
    )
    has_vasp_completed: TaskState | None = Field(
        None, description="Whether VASP completed the calculation successfully"
    )
    input: CalculationInput | None = Field(
        None, description="VASP input settings for the calculation"
    )
    output: CalculationOutput | None = Field(
        None, description="The VASP calculation output"
    )
    completed_at: str | None = Field(
        None, description="Timestamp for when the calculation was completed"
    )
    task_name: str | None = Field(
        None, description="Name of task given by custodian (e.g., relax1, relax2)"
    )
    output_file_paths: dict[str, str] | None = Field(
        None,
        description="Paths (relative to dir_name) of the VASP output files "
        "associated with this calculation",
    )
    bader: dict | None = Field(None, description="Output from bader charge analysis")
    ddec6: dict | None = Field(None, description="Output from DDEC6 charge analysis")
    run_type: RunType | None = Field(
        None, description="Calculation run type (e.g., HF, HSE06, PBE)"
    )
    task_type: TaskType | None = Field(
        None, description="Calculation task type (e.g., Structure Optimization)."
    )
    calc_type: CalcType | None = Field(
        None, description="Return calculation type (run type + task_type)."
    )

    @field_validator("has_vasp_completed", mode="before")
    @classmethod
    def ensure_enum(cls, v: Any) -> TaskState:
        if isinstance(v, bool):
            v = TaskState.SUCCESS if v else TaskState.FAILED
        return v

    @field_serializer("bader", "ddec6", mode="wrap")
    def bader_ddec6__serializer(self, d, default_serializer, info):
        default_serialized_object = default_serializer(d, info)

        format = info.context.get("format") if info.context else None
        if format == "arrow":
            return orjson.dumps(jsanitize(default_serialized_object, allow_bson=True))

        return default_serialized_object

    @field_validator("bader", "ddec6", mode="before")
    def bader_ddec6_deserializer(cls, d):
        return orjson.loads(d) if isinstance(d, str) else d

    @field_validator("output_file_paths", mode="before")
    def output_fps_deserializer(cls, output_fps):
        if isinstance(output_fps, list):
            output_fps = {k: v for k, v in output_fps}

        return output_fps

    @classmethod
    def from_vasp_files(
        cls,
        dir_name: Path | str,
        task_name: str,
        vasprun_file: Path | str,
        outcar_file: Path | str,
        contcar_file: Path | str,
        volumetric_files: list[str] | None = None,
        elph_poscars: list[Path] | None = None,
        oszicar_file: Path | str | None = None,
        potcar_spec_file: Path | str | None = None,
        parse_dos: str | bool = False,
        parse_bandstructure: str | bool = False,
        average_locpot: bool = True,
        run_bader: bool = False,
        run_ddec6: bool | str = False,
        strip_bandstructure_projections: bool = False,
        strip_dos_projections: bool = False,
        store_volumetric_data: tuple[str] | None = None,
        store_trajectory: StoreTrajectoryOption | str = StoreTrajectoryOption.NO,
        vasprun_kwargs: dict | None = None,
    ) -> tuple["Calculation", dict[VaspObject, dict]]:
        """
        Create a VASP calculation document from a directory and file paths.

        Parameters
        ----------
        dir_name
            The directory containing the calculation outputs.
        task_name
            The task name.
        vasprun_file
            Path to the vasprun.xml file, relative to dir_name.
        outcar_file
            Path to the OUTCAR file, relative to dir_name.
        contcar_file
            Path to the CONTCAR file, relative to dir_name
        volumetric_files
            Path to volumetric files, relative to dir_name.
        elph_poscars
            Path to displaced electron-phonon coupling POSCAR files generated using
            ``PHON_LMC = True``, given relative to dir_name.
        oszicar_file
            Path to the OSZICAR file, relative to dir_name
        potcar_spec_file : Path | str | None = None
            Path to a POTCAR.spec file, relative to dir_name.
            Used in rehydration of a calculation from archived
            data, where the original POTCAR is not available.
        parse_dos
            Whether to parse the DOS. Can be:

            - "auto": Only parse DOS if there are no ionic steps (NSW = 0).
            - True: Always parse DOS.
            - False: Never parse DOS.

        parse_bandstructure
            How to parse the bandstructure. Can be:

            - "auto": Parse the bandstructure with projections for NSCF calculations
              and decide automatically if it's line or uniform mode.
            - "line": Parse the bandstructure as a line mode calculation with
              projections
            - True: Parse the bandstructure as a uniform calculation with
              projections .
            - False: Parse the band structure without projects and just store
              vbm, cbm, band_gap, is_metal and efermi rather than the full
              band structure object.

        average_locpot
            Whether to store the average of the LOCPOT along the crystal axes.
        run_bader : bool = False
            Whether to run bader on the charge density.
        run_ddec6 : bool or str = False
            Whether to run DDEC6 on the charge density. If a string, it's interpreted
            as the path to the atomic densities directory. Can also be set via the
            DDEC6_ATOMIC_DENSITIES_DIR environment variable. The files are available at
            https://sourceforge.net/projects/ddec/files.
        strip_dos_projections
            Whether to strip the element and site projections from the density of
            states. This can help reduce the size of DOS objects in systems with many
            atoms.
        strip_bandstructure_projections
            Whether to strip the element and site projections from the band structure.
            This can help reduce the size of DOS objects in systems with many atoms.
        store_volumetric_data
            Which volumetric files to store.
        store_trajectory
            Whether to store the ionic steps in a pymatgen Trajectory object and the
            amount of data to store from the ionic_steps. Can be:
            - FULL: Store the Trajectory. All the properties from the ionic_steps
              are stored in the frame_properties except for the Structure, to
              avoid redundancy.
            - PARTIAL: Store the Trajectory. All the properties from the ionic_steps
              are stored in the frame_properties except from Structure and
              ElectronicStep.
            - NO: Trajectory is not Stored.
            If not NO, :obj:'.CalculationOutput.ionic_steps' is set to None
            to reduce duplicating information.
        vasprun_kwargs
            Additional keyword arguments that will be passed to the Vasprun init.

        Returns
        -------
        Calculation
            A VASP calculation document.
        """
        dir_name = Path(dir_name)
        vasprun_file = dir_name / vasprun_file
        outcar_file = dir_name / outcar_file
        contcar_file = dir_name / contcar_file

        vasprun_kwargs = vasprun_kwargs if vasprun_kwargs else {}
        volumetric_files = [] if volumetric_files is None else volumetric_files
        vasprun = Vasprun(vasprun_file, **vasprun_kwargs)
        outcar = Outcar(outcar_file)
        if (
            os.path.getsize(contcar_file) == 0
            and vasprun.parameters.get("NELM", 60) == 1
        ):
            contcar = Poscar(vasprun.final_structure)
        else:
            contcar = Poscar.from_file(contcar_file)
        completed_at = str(datetime.fromtimestamp(vasprun_file.stat().st_mtime))

        output_file_paths = _get_output_file_paths(volumetric_files)
        vasp_objects: dict[VaspObject, Any] = _get_volumetric_data(
            dir_name, output_file_paths, store_volumetric_data
        )

        if (dos := _parse_dos(parse_dos, vasprun)) is not None:
            if strip_dos_projections:
                dos.projected_densities = None
            vasp_objects[VaspObject.DOS] = dos  # type: ignore

        bandstructure = _parse_bandstructure(parse_bandstructure, vasprun)
        if bandstructure is not None:
            if strip_bandstructure_projections:
                for spin in ("up", "down"):
                    setattr(bandstructure, f"spin_{spin}_projections", None)
            vasp_objects[VaspObject.BANDSTRUCTURE] = bandstructure  # type: ignore

        bader = None
        if run_bader and VaspObject.CHGCAR in output_file_paths:
            suffix = "" if task_name == "standard" else f".{task_name}"
            bader = bader_analysis_from_path(str(dir_name), suffix=suffix)

        ddec6 = None
        if run_ddec6 and VaspObject.CHGCAR in output_file_paths:
            densities_path = run_ddec6 if isinstance(run_ddec6, (str, Path)) else None
            ddec6 = ChargemolAnalysis(
                path=dir_name, atomic_densities_path=densities_path
            ).summary

        locpot = None
        if average_locpot:
            if VaspObject.LOCPOT in vasp_objects:
                locpot = vasp_objects[VaspObject.LOCPOT]  # type: ignore
            elif VaspObject.LOCPOT in output_file_paths:
                locpot_file = output_file_paths[VaspObject.LOCPOT]  # type: ignore
                locpot = Locpot.from_file(dir_name / locpot_file)

<<<<<<< HEAD
        input_doc = CalculationInput.from_vasprun(vasprun)
        this_task_type = task_type(input_doc.model_dump())
=======
        potcar_spec: list[PotcarSpec] | None = None
        if potcar_spec_file:
            potcar_spec = PotcarSpec.from_file(potcar_spec_file)
        input_doc = CalculationInput.from_vasprun(vasprun, potcar_spec=potcar_spec)
>>>>>>> a22128ae

        store_trajectory = StoreTrajectoryOption(store_trajectory)
        output_doc = CalculationOutput.from_vasp_outputs(
            vasprun,
            outcar,
            contcar,
            locpot=locpot,
            elph_poscars=elph_poscars,
            store_trajectory=store_trajectory,
        )

        if store_trajectory != StoreTrajectoryOption.NO:
            temperatures: list[float] | None = None
            if oszicar_file:
                try:
                    oszicar = Oszicar(dir_name / oszicar_file)
                    _temperatures: list[float | None] = [
                        osz_is.get("T") for osz_is in oszicar.ionic_steps
                    ]
                    if all(t is not None for t in _temperatures):
                        temperatures = _temperatures  # type: ignore[assignment]
                except ValueError:
                    # there can be errors in parsing the floats from OSZICAR
                    pass

            traj_class = (
                Trajectory
                if this_task_type == TaskType.Molecular_Dynamics
                else RelaxTrajectory
            )
            vasp_objects[VaspObject.TRAJECTORY] = traj_class.from_vasprun(  # type: ignore[index]
                vasprun,
                store_electronic_steps=(store_trajectory == StoreTrajectoryOption.FULL),
                temperature=temperatures,
            )

        # MD run
        if vasprun.parameters.get("IBRION", -1) == 0:
            if vasprun.parameters.get("NSW", 0) == vasprun.md_n_steps:
                has_vasp_completed = TaskState.SUCCESS
            else:
                has_vasp_completed = TaskState.FAILED
        # others
        else:
            has_vasp_completed = (
                TaskState.SUCCESS if vasprun.converged else TaskState.FAILED
            )

        return (
            cls(
                dir_name=str(dir_name),
                task_name=task_name,
                vasp_version=vasprun.vasp_version,
                has_vasp_completed=has_vasp_completed,
                completed_at=completed_at,
                input=input_doc,
                output=output_doc,
                output_file_paths={
                    k.name.lower(): v for k, v in output_file_paths.items()
                },
                bader=bader,
                ddec6=ddec6,
                run_type=run_type(input_doc.parameters),
                task_type=this_task_type,
                calc_type=calc_type(input_doc.model_dump(), input_doc.parameters),
            ),
            vasp_objects,
        )

    @classmethod
    def from_vasprun(
        cls,
        path: Path | str,
        task_name: str = "Unknown vapsrun.xml",
        vasprun_kwargs: dict | None = None,
    ) -> Self:
        """
        Create a VASP calculation document from a directory and file paths.

        Parameters
        ----------
        path
            Path to the vasprun.xml file.
        task_name
            The task name.
        vasprun_kwargs
            Additional keyword arguments that will be passed to the Vasprun init.

        Returns
        -------
        Calculation
            A VASP calculation document.
        """
        path = Path(path)
        vasprun_kwargs = vasprun_kwargs if vasprun_kwargs else {}
        vasprun = Vasprun(path, **vasprun_kwargs)

        completed_at = str(datetime.fromtimestamp(path.stat().st_mtime))

        input_doc = CalculationInput.from_vasprun(vasprun)

        output_doc = CalculationOutput.from_vasp_outputs(
            vasprun,
            outcar=None,
            contcar=None,
        )

        # MD run
        if vasprun.parameters.get("IBRION", -1) == 0:
            if vasprun.parameters.get("NSW", 0) == vasprun.nionic_steps:
                has_vasp_completed = TaskState.SUCCESS
            else:
                has_vasp_completed = TaskState.FAILED
        # others
        else:
            has_vasp_completed = (
                TaskState.SUCCESS if vasprun.converged else TaskState.FAILED
            )

        return cls(  # type: ignore[call-arg]
            dir_name=str(path.resolve().parent),
            task_name=task_name,
            vasp_version=vasprun.vasp_version,
            has_vasp_completed=has_vasp_completed,
            completed_at=completed_at,
            input=input_doc,
            output=output_doc,
            output_file_paths={},
            run_type=run_type(input_doc.parameters),
            task_type=task_type(input_doc.model_dump()),
            calc_type=calc_type(input_doc.model_dump(), input_doc.parameters),
        )


def _get_output_file_paths(volumetric_files: list[str]) -> dict[VaspObject, str]:
    """
    Get the output file paths for VASP output files from the list of volumetric files.

    Parameters
    ----------
    volumetric_files
        A list of volumetric files associated with the calculation.

    Returns
    -------
    dict[VaspObject, str]
        A mapping between the VASP object type and the file path.
    """
    output_file_paths = {}
    for vasp_object in VaspObject:  # type: ignore
        for volumetric_file in volumetric_files:
            if vasp_object.name in str(volumetric_file):
                output_file_paths[vasp_object] = str(volumetric_file)
    return output_file_paths


def _get_volumetric_data(
    dir_name: Path,
    output_file_paths: dict[VaspObject, str],
    store_volumetric_data: tuple[str] | None,
) -> dict[VaspObject, ChgcarLike]:
    """
    Load volumetric data files from a directory.

    Parameters
    ----------
    dir_name
        The directory containing the files.
    output_file_paths
        A dictionary mapping the data type to file path relative to dir_name.
    store_volumetric_data
        The volumetric data files to load. E.g., `("chgcar", "locpot")`.
        Provided as a list of strings note you can use either the keys or the
        values available in the `VaspObject` enum (e.g., "locpot" or "LOCPOT")
        are both valid.

    Returns
    -------
    dict[VaspObject, ChgcarLike]
        A dictionary mapping the VASP object data type (`VaspObject.LOCPOT`,
        `VaspObject.CHGCAR`, etc) to the volumetric data object.
    """
    from pymatgen.io.vasp import Chgcar

    if store_volumetric_data is None or len(store_volumetric_data) == 0:
        return {}

    volumetric_data: dict[VaspObject, VolumetricData] = {}
    for file_type, file in output_file_paths.items():
        if (
            file_type.name not in store_volumetric_data
            and file_type.value not in store_volumetric_data
        ):
            continue

        try:
            # assume volumetric data is all in CHGCAR format
            volumetric_data[file_type] = ChgcarLike.from_pmg(
                Chgcar.from_file(str(dir_name / file))
            )
        except Exception:
            raise ValueError(f"Failed to parse {file_type} at {file}.")
    return volumetric_data


def _parse_dos(parse_mode: str | bool, vasprun: Vasprun) -> ElectronicDos | None:
    """Parse DOS. See Calculation.from_vasp_files for supported arguments."""
    nsw = vasprun.incar.get("NSW", 0)
    dos = None
    if parse_mode is True or (parse_mode == "auto" and nsw < 1):
        dos = ElectronicDos.from_pmg(vasprun.complete_dos)
    return dos


def _parse_bandstructure(
    parse_mode: str | bool, vasprun: Vasprun
) -> ElectronicBS | None:
    """Parse band structure. See Calculation.from_vasp_files for supported arguments."""
    vasprun_file = vasprun.filename

    bs: ElectronicBS | None = None
    # only save the bandstructure if not moving ions
    if parse_mode == "auto" and vasprun.incar.get("NSW", 0) <= 1:
        if vasprun.incar.get("ICHARG", 0) > 10:
            # NSCF calculation
            bs_vrun = BSVasprun(vasprun_file, parse_projected_eigen=True)
            try:
                # try parsing line mode
                bs = bs_vrun.get_band_structure(line_mode=True, efermi="smart")
            except Exception:
                # treat as a regular calculation
                bs = bs_vrun.get_band_structure(efermi="smart")
        else:
            # Not a NSCF calculation
            bs_vrun = BSVasprun(vasprun_file, parse_projected_eigen=False)
            bs = bs_vrun.get_band_structure(efermi="smart")

    elif parse_mode:
        # legacy line/True behavior for bandstructure_mode
        bs_vrun = BSVasprun(vasprun_file, parse_projected_eigen=True)
        bs = bs_vrun.get_band_structure(line_mode=parse_mode == "line", efermi="smart")

    if bs:
        return ElectronicBS.from_pmg(bs)
    return None


def _get_band_props(
    complete_dos: CompleteDos, structure: Structure
) -> dict[str, dict[str, dict[str, float]]]:
    """
    Calculate band properties from a CompleteDos object and Structure.

    Parameters
    ----------
    complete_dos
        A CompleteDos object.
    structure
        a pymatgen Structure object.

    Returns
    -------
    dict
        A dictionary of element and orbital-projected DOS properties.
    """
    dosprop_dict: dict[str, dict[str, dict[str, float]]] = {}
    if not complete_dos.pdos:
        # It's possible to have a CompleteDos object with only structure info and no projected DOS info
        return dosprop_dict

    for el in structure.composition.elements:
        el_name = str(el.name)
        dosprop_dict[el_name] = {}

        for orb_type in [
            OrbitalType(x) for x in range(OrbitalType[el.block].value + 1)  # type: ignore[misc]
        ]:
            try:
                dosprop_dict[el_name][str(orb_type)] = {
                    "filling": complete_dos.get_band_filling(
                        band=orb_type, elements=[el]
                    ),
                    "center": complete_dos.get_band_center(
                        band=orb_type, elements=[el]
                    ),
                    "bandwidth": complete_dos.get_band_width(
                        band=orb_type, elements=[el]
                    ),
                    "skewness": complete_dos.get_band_skewness(
                        band=orb_type, elements=[el]
                    ),
                    "kurtosis": complete_dos.get_band_kurtosis(
                        band=orb_type, elements=[el]
                    ),
                    "upper_edge": complete_dos.get_upper_band_edge(
                        band=orb_type, elements=[el]
                    ),
                }
            except KeyError:
                # No projected DOS available for that particular element + orbital character
                continue

    return dosprop_dict


def _calculation_to_trajectory_dict(
    calc: Calculation,
    traj_class: RelaxTrajectory | Trajectory = RelaxTrajectory,
) -> tuple[dict[str, list[Any]], RunType, TaskType, CalcType, float | None]:
    """Convert a single VASP calculation to Trajectory._from_dict compatible dict.

    Parameters
    -----------
    calc (emmet.core.vasp.calculation.Calculation)
    traj_class : RelaxTrajectory
        The trajectory class used in parsing ionic step properties to save.

    Returns
    -----------
    dict, RunType, TaskType, CalcType, float | None
    """

    ct: CalcType | None = None
    rt: RunType | None = None
    tt: TaskType | None = None
    time_step: float | None = None

    ionic_step_props = (
        set(traj_class.model_fields["ionic_step_properties"].default)
        .difference(
            {
                "energy",
                "magmoms",
            }
        )
        .intersection(set(IonicStep.model_fields))
    )

    # refresh calc, run, and task type if possible
    if calc.input:
        vis = calc.input.model_dump()
        padded_params = {
            **(calc.input.parameters or {}),
            **(calc.input.incar or {}),
        }
        ct = calc_type(vis, padded_params)
        rt = run_type(padded_params)
        tt = task_type(vis)
        time_step = (
            padded_params.get("POTIM") if padded_params.get("IBRION", -1) == 0 else None
        )

    props: dict[str, list] = {}

    if calc.output:
        remap = {"energy": "e_0_energy"}
        ionic_steps = calc.output.ionic_steps or []
        props.update(
            {
                k: [getattr(ionic_step, remap.get(k, k)) for ionic_step in ionic_steps]
                for k in {"structure", "energy", *ionic_step_props}
            }
        )

    return props, rt, tt, ct, time_step


def get_trajectories_from_calculations(
    calculations: list[Calculation],
    separate: bool = True,
    traj_class: RelaxTrajectory | Trajectory = RelaxTrajectory,
    **kwargs,
) -> list[RelaxTrajectory]:
    """
    Create trajectories from a list of Calculation Objects.

    Includes an option to join trajectories with the same `calc_type`.
    Note that if no input is provided in the calculation, the calculation
    is split off into its own trajectory.

    By default, splits every calculation into a separate `Trajectory`.

    Parameters
    -----------
    task_doc : emmet.core.TaskDoc
    separate : bool = True by default
        Whether to split all calculations into separate Trajectory
        objects, or to join them if their calc types are identical.
    traj_class : RelaxTrajectory
        Class to use in deserializing the trajectory data.
        Defaults to RelaxTrajectory, which contains just enough fields
        for a relaxation trajectory.
        Could be used to return a full Trajectory if MD data is desired.
    kwargs
        Other kwargs to pass to Trajectory

    Returns
    -----------
    list of Trajectory
    """

    trajs: list[RelaxTrajectory] = []

    props: dict[str, list[Any]] = {}
    old_meta: dict[str, Any] = {
        k: None for k in ("run_type", "task_type", "calc_type", "time_step")
    }
    new_meta = deepcopy(old_meta)
    for icr, cr in enumerate(calculations):
        (
            new_props,
            new_meta["run_type"],
            new_meta["task_type"],
            new_meta["calc_type"],
            new_meta["time_step"],
        ) = _calculation_to_trajectory_dict(cr, traj_class=traj_class)

        if (
            separate
            or old_meta["calc_type"] != new_meta["calc_type"]
            or new_meta["calc_type"] is None
            or icr == 0
        ):
            # Either CalcType changed or no calculation input was provided
            # or this is the first calculation in `calcs_reversed`
            # Append existing trajectory to list of trajectories, and restart
            if icr > 0:
                trajs.append(traj_class._from_dict(props, **old_meta, **kwargs))  # type: ignore[arg-type]

            props = deepcopy(new_props)
        else:
            for k, new_vals in new_props.items():
                props[k].extend(new_vals)

        for k, v in new_meta.items():
            old_meta[k] = v

    # create final trajectory
    trajs.append(traj_class._from_dict(props, **old_meta, **kwargs))  # type: ignore[arg-type]

    return trajs<|MERGE_RESOLUTION|>--- conflicted
+++ resolved
@@ -8,7 +8,7 @@
 import os
 from datetime import datetime
 from pathlib import Path
-from typing import TYPE_CHECKING, Any
+from typing import TYPE_CHECKING, Any, Type
 
 import numpy as np
 import orjson
@@ -25,41 +25,22 @@
 from pymatgen.command_line.chargemol_caller import ChargemolAnalysis
 from pymatgen.core.structure import Structure
 from pymatgen.electronic_structure.core import OrbitalType
-<<<<<<< HEAD
-from pymatgen.io.vasp import (
-    BSVasprun,
-    Kpoints,
-    Locpot,
-    Oszicar,
-    Outcar,
-    Poscar,
-    Potcar as VaspPotcar,
-    PotcarSingle,
-    Vasprun,
-    VolumetricData,
-)
-=======
-from pymatgen.electronic_structure.dos import CompleteDos, Dos
+from pymatgen.electronic_structure.dos import CompleteDos
 from pymatgen.io.vasp import BSVasprun, Kpoints, Locpot, Oszicar, Outcar, Poscar
 from pymatgen.io.vasp import Potcar as VaspPotcar
 from pymatgen.io.vasp import PotcarSingle, Vasprun, VolumetricData
 from typing_extensions import NotRequired, TypedDict
->>>>>>> a22128ae
 
 from emmet.core.band_theory import ElectronicBS, ElectronicDos
 from emmet.core.math import ListMatrix3D, Matrix3D, Vector3D
-<<<<<<< HEAD
 from emmet.core.trajectory import RelaxTrajectory, Trajectory
-from emmet.core.types.enums import VaspObject, StoreTrajectoryOption, TaskState
 from emmet.core.vasp.models import ElectronicStep, ChgcarLike
-=======
 from emmet.core.types.enums import StoreTrajectoryOption, TaskState, VaspObject
 from emmet.core.types.pymatgen_types.kpoints_adapter import KpointsType
 from emmet.core.types.pymatgen_types.lattice_adapter import LatticeType
 from emmet.core.types.pymatgen_types.outcar_adapter import OutcarType
 from emmet.core.types.pymatgen_types.structure_adapter import StructureType
 from emmet.core.utils import jsanitize, type_override
->>>>>>> a22128ae
 from emmet.core.vasp.calc_types import (
     CalcType,
     RunType,
@@ -1081,15 +1062,11 @@
                 locpot_file = output_file_paths[VaspObject.LOCPOT]  # type: ignore
                 locpot = Locpot.from_file(dir_name / locpot_file)
 
-<<<<<<< HEAD
-        input_doc = CalculationInput.from_vasprun(vasprun)
-        this_task_type = task_type(input_doc.model_dump())
-=======
         potcar_spec: list[PotcarSpec] | None = None
         if potcar_spec_file:
             potcar_spec = PotcarSpec.from_file(potcar_spec_file)
         input_doc = CalculationInput.from_vasprun(vasprun, potcar_spec=potcar_spec)
->>>>>>> a22128ae
+        this_task_type = task_type(input_doc.model_dump())
 
         store_trajectory = StoreTrajectoryOption(store_trajectory)
         output_doc = CalculationOutput.from_vasp_outputs(
@@ -1460,7 +1437,7 @@
 def get_trajectories_from_calculations(
     calculations: list[Calculation],
     separate: bool = True,
-    traj_class: RelaxTrajectory | Trajectory = RelaxTrajectory,
+    traj_class: Type[RelaxTrajectory] = RelaxTrajectory,
     **kwargs,
 ) -> list[RelaxTrajectory]:
     """
