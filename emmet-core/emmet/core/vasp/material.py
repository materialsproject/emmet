""" Core definition of a Materials Document """
from typing import Dict, List, Mapping

from pydantic import Field
from pymatgen.analysis.structure_analyzer import SpacegroupAnalyzer
from pymatgen.analysis.structure_matcher import StructureMatcher
from pymatgen.entries.computed_entries import ComputedStructureEntry

from emmet.core.material import MaterialsDoc as CoreMaterialsDoc
from emmet.core.material import PropertyOrigin
from emmet.core.settings import EmmetSettings
from emmet.core.structure import StructureMetadata
from emmet.core.vasp.calc_types import CalcType, RunType, TaskType
from emmet.core.vasp.task_valid import TaskDocument

SETTINGS = EmmetSettings()


class MaterialsDoc(CoreMaterialsDoc, StructureMetadata):

    calc_types: Mapping[str, CalcType] = Field(  # type: ignore
        None,
        description="Calculation types for all the calculations that make up this material",
    )
    task_types: Mapping[str, TaskType] = Field(
        None,
        description="Task types for all the calculations that make up this material",
    )
    run_types: Mapping[str, RunType] = Field(
        None,
        description="Run types for all the calculations that make up this material",
    )

    origins: List[PropertyOrigin] = Field(
        None, description="Mappingionary for tracking the provenance of properties"
    )

    entries: Mapping[RunType, ComputedStructureEntry] = Field(
        None, description="Dictionary for tracking entries for VASP calculations"
    )

    @classmethod
    def from_tasks(
        cls,
        task_group: List[TaskDocument],
        structure_quality_scores: Dict[
            str, int
        ] = SETTINGS.VASP_STRUCTURE_QUALITY_SCORES,
        use_statics: bool = SETTINGS.VASP_USE_STATICS,
    ) -> "MaterialsDoc":
        """
        Converts a group of tasks into one material

        Args:
            task_group: List of task document
            structure_quality_scores: quality scores for various calculation types
            use_statics: Use statics to define a material
        """
        if len(task_group) == 0:
            raise Exception("Must have more than one task in the group.")

        # Metadata
        last_updated = max(task.last_updated for task in task_group)
        created_at = min(task.completed_at for task in task_group)
        task_ids = list({task.task_id for task in task_group})

        deprecated_tasks = {task.task_id for task in task_group if not task.is_valid}
        run_types = {task.task_id: task.run_type for task in task_group}
        task_types = {task.task_id: task.task_type for task in task_group}
        calc_types = {task.task_id: task.calc_type for task in task_group}

        structure_optimizations = [
            task for task in task_group if task.task_type == TaskType.Structure_Optimization  # type: ignore
        ]
        statics = [task for task in task_group if task.task_type == TaskType.Static]  # type: ignore
        structure_calcs = (
            structure_optimizations + statics
            if use_statics
            else structure_optimizations
        )

        # Material ID
        possible_mat_ids = [task.task_id for task in structure_optimizations]

        if use_statics:
            possible_mat_ids += [task.task_id for task in statics]

        material_id = min(possible_mat_ids)

        # Always prefer a static over a structure opt
        structure_task_quality_scores = {"Structure Optimization": 1, "Static": 2}

        def _structure_eval(task: TaskDocument):
            """
            Helper function to order structures optimization and statics calcs by
            - Functional Type
            - Spin polarization
            - Special Tags
            - Energy
            """

            task_run_type = task.run_type
            _SPECIAL_TAGS = ["LASPH", "ISPIN"]
            special_tags = sum(
                task.input.parameters.get(tag, False) for tag in _SPECIAL_TAGS
            )

            return (
                -1 * int(task.is_valid),
                -1 * structure_quality_scores.get(task_run_type.value, 0),
                -1 * structure_task_quality_scores.get(task.task_type.value, 0),
                -1 * special_tags,
                task.output.energy_per_atom,
            )

        best_structure_calc = sorted(structure_calcs, key=_structure_eval)[0]
        structure = best_structure_calc.output.structure

        # Initial Structures
        initial_structures = [task.input.structure for task in task_group]
        sm = StructureMatcher(
            ltol=0.1, stol=0.1, angle_tol=0.1, scale=False, attempt_supercell=False
        )
        initial_structures = [
            group[0] for group in sm.group_structures(initial_structures)
        ]

        # Deprecated
        deprecated = all(task.task_id in deprecated_tasks for task in structure_calcs)
        deprecated = deprecated or best_structure_calc.task_id in deprecated_tasks

        # Origins
        origins = [
            PropertyOrigin(
                name="structure",
                task_id=best_structure_calc.task_id,
                last_updated=best_structure_calc.last_updated,
            )
        ]

        # Entries
        # **current materials docs must contain at last one GGA or GGA+U entry

        # Always prefer a static over a structure opt
        entry_task_quality_scores = {"Structure Optimization": 1, "Static": 2}

        def _entry_eval(task: TaskDocument):
            """
            Helper function to order entries and statics calcs by
            - Spin polarization
            - Special Tags
            - Energy
            """

            _SPECIAL_TAGS = ["LASPH", "ISPIN"]
            special_tags = sum(
                task.input.parameters.get(tag, False) for tag in _SPECIAL_TAGS
            )

            return (
                -1 * int(task.is_valid),
                -1 * entry_task_quality_scores.get(task.task_type.value, 0),
                -1 * special_tags,
                task.output.energy_per_atom,
            )

        # Entries
        # **current materials docs must contain at last one GGA or GGA+U entry
        entries = {}
        all_run_types = set(run_types.values())

        for rt in all_run_types:
            relevant_calcs = sorted(
                [doc for doc in structure_calcs if doc.run_type == rt and doc.is_valid],
                key=_entry_eval,
            )

            if len(relevant_calcs) > 0:
                best_task_doc = relevant_calcs[0]
                entry = best_task_doc.structure_entry
                entry.data["task_id"] = entry.entry_id
                entry.data["material_id"] = material_id
                entry.entry_id = "{}-{}".format(material_id, rt.value)
                entries[rt] = entry

        if RunType.GGA not in entries and RunType.GGA_U not in entries:
            raise ValueError(
                "Individual material entry must contain at least one GGA or GGA+U calculation"
            )

        return cls.from_structure(
            structure=structure,
            material_id=material_id,
            last_updated=last_updated,
            created_at=created_at,
            task_ids=task_ids,
            calc_types=calc_types,
            run_types=run_types,
            task_types=task_types,
            initial_structures=initial_structures,
            deprecated=deprecated,
            deprecated_tasks=deprecated_tasks,
            origins=origins,
            entries=entries,
        )

    @classmethod
    def construct_deprecated_material(
<<<<<<< HEAD
        cls,
        task_group: List[TaskDocument],
=======
        cls, task_group: List[TaskDocument]
>>>>>>> 35fa1b40
    ) -> "MaterialsDoc":
        """
        Converts a group of tasks into a deprecated material

        Args:
            task_group: List of task document
        """
        if len(task_group) == 0:
            raise Exception("Must have more than one task in the group.")

        # Metadata
        last_updated = max(task.last_updated for task in task_group)
        created_at = min(task.completed_at for task in task_group)
        task_ids = list({task.task_id for task in task_group})

        deprecated_tasks = {task.task_id for task in task_group}
        run_types = {task.task_id: task.run_type for task in task_group}
        task_types = {task.task_id: task.task_type for task in task_group}
        calc_types = {task.task_id: task.calc_type for task in task_group}

        # Material ID
        material_id = min([task.task_id for task in task_group])

        # Choose any random structure for metadata
        structure = SpacegroupAnalyzer(
            task_group[0].output.structure, symprec=0.1
        ).get_conventional_standard_structure()

        # Deprecated
        deprecated = True

        return cls.from_structure(
            structure=structure,
            material_id=material_id,
            last_updated=last_updated,
            created_at=created_at,
            task_ids=task_ids,
            calc_types=calc_types,
            run_types=run_types,
            task_types=task_types,
            deprecated=deprecated,
            deprecated_tasks=deprecated_tasks,
        )<|MERGE_RESOLUTION|>--- conflicted
+++ resolved
@@ -206,12 +206,7 @@
 
     @classmethod
     def construct_deprecated_material(
-<<<<<<< HEAD
-        cls,
-        task_group: List[TaskDocument],
-=======
         cls, task_group: List[TaskDocument]
->>>>>>> 35fa1b40
     ) -> "MaterialsDoc":
         """
         Converts a group of tasks into a deprecated material
