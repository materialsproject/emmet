"""Module to define various calculation types as Enums for VASP."""

from pathlib import Path
from typing import Literal

from monty.serialization import loadfn

from emmet.core.vasp.calc_types.enums import CalcType, RunType, TaskType

_RUN_TYPE_DATA = loadfn(
    str(Path(__file__).parent.joinpath("calc_types.yaml").resolve())
)["RUN_TYPES"]

__all__ = ["run_type", "task_type", "calc_type"]


def run_type(parameters: dict) -> RunType:
    """
    Determine run type from the VASP parameters dict.

    This is adapted from pymatgen to be far less unstable

    Args:
        parameters: Dictionary of VASP parameters from vasprun.xml.

    Returns:
        The run type.

    Warning:
        VASP mangles the LDAU* fields in the parameters field. If you're not using the
        TaskDocument.run_type, copy over LDAU* fields from the incar rather than trust
        parameters.
    """
    is_hubbard = "+U" if parameters.get("LDAU", False) else ""

    def _variant_equal(v1, v2) -> bool:
        """Check two strings equal."""
        if isinstance(v1, str) and isinstance(v2, str):
            return v1.strip().upper() == v2.strip().upper()
        return v1 == v2

    # This is to force an order of evaluation
    for functional_class in ["GW", "HF", "VDW", "METAGGA", "GGA"]:
        for special_type, params in _RUN_TYPE_DATA[functional_class].items():
            if all(
                _variant_equal(parameters.get(param, None), value)
                for param, value in params.items()
            ):
                return RunType(f"{special_type}{is_hubbard}")

    return RunType(f"LDA{is_hubbard}")


def task_type(
<<<<<<< HEAD
    inputs: Dict[Literal["incar", "poscar", "kpoints", "potcar"], Dict],
=======
    inputs: dict[Literal["incar", "poscar", "kpoints", "potcar"], dict],
>>>>>>> cbef175d
) -> TaskType:
    """
    Determine task type from vasp inputs.

    Args:
        inputs: inputs dict with an incar, kpoints, potcar, and poscar dictionaries.

    Returns:
        The task type.
    """

    calc_type = []
    incar = inputs.get("incar", {})
    kpts = inputs.get("kpoints") or {}  # kpoints can be None, then want a dict

    if not isinstance(kpts, dict):
        kpts = kpts.as_dict()

    if incar.get("ICHARG", 0) > 10:
        try:
            kpt_labels = kpts.get("labels") or []
            num_kpt_labels = len(list(filter(None.__ne__, kpt_labels)))
        except Exception as e:
            raise Exception("Couldn't identify total number of kpt labels") from e

        if num_kpt_labels > 0 or kpts.get("nkpoints", 0) > 0:
            # calcs_reversed kpoints are read from vasprun.xml, which
            # removes k-points labels --> check that nkpoints > 0
            # orig_inputs are read from KPOINTS and retain
            # user-input labels --> check num_kpt_labels > 0
            calc_type.append("NSCF Line")
        else:
            calc_type.append("NSCF Uniform")
    elif len([x for x in kpts.get("labels") or [] if x is not None]) > 0:
        calc_type.append("NSCF Line")
    elif incar.get("LEPSILON", False):
        if incar.get("IBRION", 0) > 6:
            calc_type.append("DFPT")
        calc_type.append("Dielectric")

    elif incar.get("IBRION", 0) > 6:
        calc_type.append("DFPT")

    elif incar.get("LCHIMAG", False):
        calc_type.append("NMR Nuclear Shielding")

    elif incar.get("LEFG", False):
        calc_type.append("NMR Electric Field Gradient")

    elif incar.get("NSW", 1) == 0:
        if incar.get("LOPTICS", False) is True and incar.get("ALGO", None) == "Exact":
            calc_type.append("Optic")
        elif incar.get("ALGO", None) == "CHI":
            calc_type.append("Optic")
        else:
            calc_type.append("Static")

    elif incar.get("LOPTICS", False) is True or incar.get("ALGO", None) == "CHI":
        calc_type.append("Optic")

    elif incar.get("ISIF", 2) == 3 and incar.get("IBRION", 0) > 0:
        calc_type.append("Structure Optimization")

    elif incar.get("ISIF", 3) == 2 and incar.get("IBRION", 0) > 0:
        calc_type.append("Deformation")

    elif incar.get("IBRION", 1) == 0:
        calc_type.append("Molecular Dynamics")

    elif incar.get("ALGO", "Normal").lower() == "gw0":
        calc_type.append("NSCF Uniform")

    if len(calc_type) == 0:
        return TaskType("Unrecognized")

    return TaskType(" ".join(calc_type))


def calc_type(
    inputs: dict[Literal["incar", "poscar", "kpoints", "potcar"], dict],
    parameters: dict,
) -> CalcType:
    """
    Determine the calc type.

    Args:
        inputs: inputs dict with an incar, kpoints, potcar, and poscar dictionaries.
        parameters: Dictionary of VASP parameters from vasprun.xml.

    Returns:
        The calc type.
    """
    rt = run_type(parameters).value
    tt = task_type(inputs).value
    return CalcType(f"{rt} {tt}")<|MERGE_RESOLUTION|>--- conflicted
+++ resolved
@@ -52,11 +52,7 @@
 
 
 def task_type(
-<<<<<<< HEAD
-    inputs: Dict[Literal["incar", "poscar", "kpoints", "potcar"], Dict],
-=======
     inputs: dict[Literal["incar", "poscar", "kpoints", "potcar"], dict],
->>>>>>> cbef175d
 ) -> TaskType:
     """
     Determine task type from vasp inputs.
