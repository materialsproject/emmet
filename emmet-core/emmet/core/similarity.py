--- conflicted
+++ resolved
@@ -15,29 +15,17 @@
 
     nelements: int = Field(
         None,
-<<<<<<< HEAD
-        description="Number of elements in the matched material",
-=======
         description="Number of elements in the matched material.",
->>>>>>> ee51e553
     )
 
     dissimilarity: float = Field(
         None,
-<<<<<<< HEAD
-        description="Dissimilarity measure for the matched material",
-=======
         description="Dissimilarity measure for the matched material in %.",
->>>>>>> ee51e553
     )
 
     formula: str = Field(
         None,
-<<<<<<< HEAD
-        description="Formula of the matched material",
-=======
         description="Formula of the matched material.",
->>>>>>> ee51e553
     )
 
 
