<<<<<<< HEAD
from pymatgen.analysis.alloys.core import AlloyPair, SupportedProperties, AlloySystem

=======
>>>>>>> 42c1c475
from emmet.core.base import EmmetBaseModel
from typing import Dict

import pydantic

try:
    from pymatgen.analysis.alloys.core import (
        AlloyPair,
        SupportedProperties,
        AlloySystem,
    )
except ImportError:
    raise ImportError("Install pymatgen-analysis-alloys to use AlloyPairDoc or AlloySystemDoc")


class AlloyPairDoc(EmmetBaseModel):

    alloy_pair: AlloyPair

    pair_id: str

    # fields useful for building search indices
    _search: Dict

    @classmethod
    def from_pair(cls, pair: AlloyPair):
        return cls(alloy_pair=pair, pair_id=pair.pair_id, _search=pair.search_dict())


class AlloySystemDoc(EmmetBaseModel):

    alloy_system: AlloySystem

    alloy_id: str

    @classmethod
    def from_pair(cls, alloy_system: AlloySystem):
        # Too large to duplicate alloy pairs here.
        alloy_system.alloy_pairs = None
        return cls(alloy_system=alloy_system, alloy_id=alloy_system.alloy_id)<|MERGE_RESOLUTION|>--- conflicted
+++ resolved
@@ -1,8 +1,3 @@
-<<<<<<< HEAD
-from pymatgen.analysis.alloys.core import AlloyPair, SupportedProperties, AlloySystem
-
-=======
->>>>>>> 42c1c475
 from emmet.core.base import EmmetBaseModel
 from typing import Dict
 
