""" Core definition of a Materials Document """
from __future__ import annotations

from datetime import datetime
from typing import Sequence, Type, TypeVar, Union, List

from pydantic import Field
from pymatgen.core import Structure

from emmet.core.material import PropertyOrigin
from emmet.core.mpid import MPID
from emmet.core.structure import StructureMetadata
from emmet.core.vasp.validation import DeprecationMessage

S = TypeVar("S", bound="PropertyDoc")


class PropertyDoc(StructureMetadata):
    """
    Base model definition for any singular materials property. This may contain any amount
    of structure metadata for the purpose of search
    This is intended to be inherited and extended not used directly
    """

    property_name: str
    material_id: MPID = Field(
        ...,
<<<<<<< HEAD
        description="The ID of the material, used as a universal reference across property documents."
        "This comes in the form of an MPID or int",
=======
        description="The Materials Project ID of the material, used as a universal reference across property documents."
        "This comes in the form: mp-******.",
>>>>>>> ee51e553
    )

    deprecated: bool = Field(
        ...,
        description="Whether this property document is deprecated.",
    )

    deprecation_reasons: List[Union[DeprecationMessage, str]] = Field(
        None,
<<<<<<< HEAD
        description="List of deprecation tags detailing why this document isn't valid",
=======
        description="List of deprecation tags detailing why this document isn't valid.",
>>>>>>> ee51e553
    )

    last_updated: datetime = Field(
        description="Timestamp for the most recent calculation update for this property.",
        default_factory=datetime.utcnow,
    )

    origins: Sequence[PropertyOrigin] = Field(
<<<<<<< HEAD
        [], description="Dictionary for tracking the provenance of properties"
    )

    warnings: Sequence[str] = Field(
        [], description="Any warnings related to this property"
=======
        [], description="Dictionary for tracking the provenance of properties."
    )

    warnings: Sequence[str] = Field(
        [], description="Any warnings related to this property."
>>>>>>> ee51e553
    )

    @classmethod
    def from_structure(  # type: ignore[override]
        cls: Type[S], meta_structure: Structure, material_id: MPID, **kwargs
    ) -> S:
        """
        Builds a materials document using the minimal amount of information
        """

        return super().from_structure(meta_structure=meta_structure, material_id=material_id, **kwargs)  # type: ignore<|MERGE_RESOLUTION|>--- conflicted
+++ resolved
@@ -25,13 +25,8 @@
     property_name: str
     material_id: MPID = Field(
         ...,
-<<<<<<< HEAD
-        description="The ID of the material, used as a universal reference across property documents."
-        "This comes in the form of an MPID or int",
-=======
         description="The Materials Project ID of the material, used as a universal reference across property documents."
         "This comes in the form: mp-******.",
->>>>>>> ee51e553
     )
 
     deprecated: bool = Field(
@@ -41,11 +36,7 @@
 
     deprecation_reasons: List[Union[DeprecationMessage, str]] = Field(
         None,
-<<<<<<< HEAD
-        description="List of deprecation tags detailing why this document isn't valid",
-=======
         description="List of deprecation tags detailing why this document isn't valid.",
->>>>>>> ee51e553
     )
 
     last_updated: datetime = Field(
@@ -54,19 +45,11 @@
     )
 
     origins: Sequence[PropertyOrigin] = Field(
-<<<<<<< HEAD
-        [], description="Dictionary for tracking the provenance of properties"
-    )
-
-    warnings: Sequence[str] = Field(
-        [], description="Any warnings related to this property"
-=======
         [], description="Dictionary for tracking the provenance of properties."
     )
 
     warnings: Sequence[str] = Field(
         [], description="Any warnings related to this property."
->>>>>>> ee51e553
     )
 
     @classmethod
