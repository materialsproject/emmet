"""Core definition of a Materials Document"""

from __future__ import annotations

from collections.abc import Sequence
from datetime import datetime
<<<<<<< HEAD
from typing import Sequence, Type, TypeVar, TYPE_CHECKING
=======
from typing import TYPE_CHECKING
>>>>>>> 56840ac7

from pydantic import Field, field_validator
from pydantic.json_schema import SkipJsonSchema
from pymatgen.core import Structure

from emmet.core.common import convert_datetime
from emmet.core.material import PropertyOrigin
from emmet.core.mpid import AlphaID
from emmet.core.structure import StructureMetadata
from emmet.core.utils import utcnow
from emmet.core.vasp.validation import DeprecationMessage

if TYPE_CHECKING:
<<<<<<< HEAD
    from emmet.core.mpid import MPID

S = TypeVar("S", bound="PropertyDoc")
=======
    from typing import Any
    from typing_extensions import Self
>>>>>>> 56840ac7


class PropertyDoc(StructureMetadata):
    """
    Base model definition for any singular materials property.

    This may contain any amount of structure metadata for the
    purpose of search. This is intended to be inherited and
    extended, not used directly
    """

    property_name: str
    material_id: AlphaID | None = Field(
        None,
        description="The Materials Project ID of the material, used as a universal reference across property documents."
        "This comes in the form: mp-******.",
    )

    deprecated: bool = Field(
        ...,
        description="Whether this property document is deprecated.",
    )

    deprecation_reasons: list[DeprecationMessage | str] | None = Field(
        None,
        description="List of deprecation tags detailing why this document isn't valid.",
    )

    last_updated: datetime = Field(
        description="Timestamp for the most recent calculation update for this property.",
        default_factory=utcnow,
    )

    origins: Sequence[PropertyOrigin] = Field(
        [], description="Dictionary for tracking the provenance of properties."
    )

    warnings: Sequence[str] = Field(
        [], description="Any warnings related to this property."
    )

    structure: SkipJsonSchema[Structure | None] = Field(
        None, description="The structure associated with this property.", exclude=True
    )

    @field_validator("last_updated", mode="before")
    @classmethod
    def handle_datetime(cls, v: Any) -> datetime:
        return convert_datetime(cls, v)

    @classmethod
    def from_structure(  # type: ignore[override]
        cls,
        meta_structure: Structure,
        material_id: AlphaID | MPID | None = None,
        **kwargs,
    ) -> Self:
        """
        Builds a materials document using a minimal amount of information.

        Note that structure is stored as a private attr, and will not
        be included in `PropertyDoc().model_dump()`
        """

        return super().from_structure(
            meta_structure=meta_structure,
            structure=meta_structure,
            material_id=material_id,
            **kwargs,
        )  # type: ignore<|MERGE_RESOLUTION|>--- conflicted
+++ resolved
@@ -4,11 +4,7 @@
 
 from collections.abc import Sequence
 from datetime import datetime
-<<<<<<< HEAD
-from typing import Sequence, Type, TypeVar, TYPE_CHECKING
-=======
 from typing import TYPE_CHECKING
->>>>>>> 56840ac7
 
 from pydantic import Field, field_validator
 from pydantic.json_schema import SkipJsonSchema
@@ -22,14 +18,10 @@
 from emmet.core.vasp.validation import DeprecationMessage
 
 if TYPE_CHECKING:
-<<<<<<< HEAD
-    from emmet.core.mpid import MPID
-
-S = TypeVar("S", bound="PropertyDoc")
-=======
     from typing import Any
     from typing_extensions import Self
->>>>>>> 56840ac7
+
+    from emmet.core.mpid import MPID
 
 
 class PropertyDoc(StructureMetadata):
