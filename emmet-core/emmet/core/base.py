""" Base emmet model to add default metadata """
from datetime import datetime
from typing import TypeVar, Dict

from pydantic import BaseModel, Field
from pymatgen.core import __version__ as pmg_version

from emmet.core import __version__

T = TypeVar("T", bound="EmmetBaseModel")


class EmmetMeta(BaseModel):
    """
    Default emmet metadata
    """

    emmet_version: str = Field(
        __version__, description="The version of emmet this document was built with."
    )
    pymatgen_version: str = Field(
        pmg_version, description="The version of pymatgen this document was built with."
    )

    pull_request: int = Field(
        None, description="The pull request number associated with this data build."
    )

    database_version: str = Field(
        None, description="The database version for the built data."
    )

    build_date: datetime = Field(
        default_factory=datetime.utcnow,
<<<<<<< HEAD
        description="The build date for this document",
=======
        description="The build date for this document.",
>>>>>>> ee51e553
    )


class EmmetBaseModel(BaseModel):
    """
    Base Model for default emmet data
    """

    builder_meta: EmmetMeta = Field(
        default_factory=EmmetMeta, description="Builder metadata."
    )<|MERGE_RESOLUTION|>--- conflicted
+++ resolved
@@ -32,11 +32,7 @@
 
     build_date: datetime = Field(
         default_factory=datetime.utcnow,
-<<<<<<< HEAD
-        description="The build date for this document",
-=======
         description="The build date for this document.",
->>>>>>> ee51e553
     )
 
 
