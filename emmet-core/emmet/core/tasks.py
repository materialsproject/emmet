--- conflicted
+++ resolved
@@ -959,13 +959,8 @@
 
 
 def _parse_orig_inputs(
-<<<<<<< HEAD
     dir_name: Path, suffix: str | None = ".orig"
-) -> Dict[str, Union[Kpoints, Poscar, PotcarSpec, Incar]]:
-=======
-    dir_name: Path,
 ) -> dict[str, Kpoints | Poscar | PotcarSpec | Incar]:
->>>>>>> c079253b
     """
     Parse original input files.
 
