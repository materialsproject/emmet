--- conflicted
+++ resolved
@@ -42,38 +42,22 @@
 class OrigInputs(BaseModel):
     incar: Incar = Field(
         None,
-<<<<<<< HEAD
-        description="Pymatgen object representing the INCAR file",
-=======
         description="Pymatgen object representing the INCAR file.",
->>>>>>> ee51e553
     )
 
     poscar: Poscar = Field(
         None,
-<<<<<<< HEAD
-        description="Pymatgen object representing the POSCAR file",
-=======
         description="Pymatgen object representing the POSCAR file.",
->>>>>>> ee51e553
     )
 
     kpoints: Kpoints = Field(
         None,
-<<<<<<< HEAD
-        description="Pymatgen object representing the KPOINTS file",
-=======
         description="Pymatgen object representing the KPOINTS file.",
->>>>>>> ee51e553
     )
 
     potcar: Potcar = Field(
         None,
-<<<<<<< HEAD
-        description="Pymatgen object representing the POTCAR file",
-=======
         description="Pymatgen object representing the POTCAR file.",
->>>>>>> ee51e553
     )
 
 
