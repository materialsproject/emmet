from datetime import datetime
from enum import Enum
<<<<<<< HEAD
from typing import List, Dict, Union, Literal
=======
from typing import List, Dict, Union
>>>>>>> a102dd4b

from emmet.core.vasp.task_valid import TaskState

from monty.json import MontyDecoder
from pydantic import BaseModel, Field, validator

from pymatgen.core.structure import Structure
from pymatgen.core.composition import Composition
from pymatgen.core.periodic_table import Element
from pymatgen.io.vasp import Incar, Poscar, Kpoints
from pymatgen.core.trajectory import Trajectory
from pymatgen.entries.computed_entries import ComputedStructureEntry

monty_decoder = MontyDecoder()


class TaskType(str, Enum):
    """
    The type of calculation
    """

    EMPTY = ""
    GGA_NSCF_Line = "GGA NSCF Line"
    GGA_NSCF_Uniform = "GGA NSCF Uniform"
    GGA_Static = "GGA Static"
    GGA_Structure_Optimization = "GGA Structure Optimization"
    GGA_U_NSCF_Line = "GGA+U NSCF Line"
    GGA_U_NSCF_Uniform = "GGA+U NSCF Uniform"
    GGA_U_Static = "GGA+U Static"
    GGA_U_Structure_Optimization = "GGA+U Structure Optimization"


class Potcar(BaseModel):
    functional: str = Field(None, description="Functional type use in the calculation.")

    symbols: List[str] = Field(
        None, description="List of VASP potcar symbols used in the calculation."
    )


class OrigInputs(BaseModel):
    incar: Incar = Field(
        None, description="Pymatgen object representing the INCAR file.",
    )

    poscar: Poscar = Field(
        None, description="Pymatgen object representing the POSCAR file.",
    )

    kpoints: Kpoints = Field(
        None, description="Pymatgen object representing the KPOINTS file.",
    )

    potcar: Potcar = Field(
        None, description="Pymatgen object representing the POTCAR file.",
    )


class OutputDoc(BaseModel):
    structure: Structure = Field(
        None,
        title="Output Structure",
        description="Output Structure from the VASP calculation.",
    )

    density: float = Field(..., description="Density of in units of g/cc.")
    energy: float = Field(..., description="Total Energy in units of eV.")
    forces: List[List[float]] = Field(
        None, description="The force on each atom in units of eV/A^2."
    )
    stress: List[List[float]] = Field(
        None, description="The stress on the cell in units of kB."
    )


class InputDoc(BaseModel):
    structure: Structure = Field(
        None,
        title="Input Structure",
        description="Output Structure from the VASP calculation.",
    )


class CalcsReversedDoc(BaseModel):
    output: dict = Field(
        None,
        title="Calcs Reversed Output",
        description="Detailed output data for VASP calculations in calcs reversed.",
    )
    input: dict = Field(
        None,
        title="Calcs Reversed Input",
        description="Detailed input data for VASP calculations in calcs reversed.",
    )
    vasp_version: str = Field(
        None,
        title="Vasp Version",
        description="Version of VASP used for the calculation.",
    )


class CustodianDoc(BaseModel):
    corrections: List[dict] = Field(
        None,
        title="Custodian Corrections",
        description="List of custodian correction data for calculation.",
    )
    job: dict = Field(
        None, title="Cusotodian Job Data", description="Job data logged by custodian.",
    )


class AnalysisDoc(BaseModel):
    delta_volume: float = Field(
        None, title="Volume Change", description="Volume change for the calculation.",
    )
    delta_volume_percent: float = Field(
        None,
        title="Volume Change Percent",
        description="Percent volume change for the calculation.",
    )
    max_force: float = Field(
        None,
        title="Max Force",
        description="Maximum force on any atom at the end of the calculation.",
    )

    warnings: List[str] = Field(
        None,
        title="Calculation Warnings",
        description="Warnings issued after analysis.",
    )

    errors: List[str] = Field(
        None, title="Calculation Errors", description="Errors issued after analysis.",
    )


class TaskDoc(BaseModel):
    """
    Calculation-level details about VASP calculations that power Materials Project.
    """

<<<<<<< HEAD
    tags: Union[List[str], Literal[None]] = Field(
=======
    tags: Union[List[str], None] = Field(
>>>>>>> a102dd4b
        [], title="tag", description="Metadata tagged to a given task."
    )

    state: TaskState = Field(None, description="State of this calculation")

    calcs_reversed: List[CalcsReversedDoc] = Field(
        None,
        title="Calcs reversed data",
        description="Detailed data for each VASP calculation contributing to the task document.",
    )

    task_type: TaskType = Field(None, description="The type of calculation.")

    task_id: str = Field(
        None,
        description="The (task) ID of this calculation, used as a universal reference across property documents."
        "This comes in the form: mp-******.",
    )

    # Structure metadata
    nsites: int = Field(None, description="Total number of sites in the structure.")
    elements: List[Element] = Field(
        None, description="List of elements in the material."
    )
    nelements: int = Field(None, description="Number of elements.")
    composition: Composition = Field(
        None, description="Full composition for the material."
    )
    composition_reduced: Dict[Element, float] = Field(
        None,
        title="Reduced Composition",
        description="Simplified representation of the composition.",
    )
    formula_pretty: str = Field(
        None,
        title="Pretty Formula",
        description="Cleaned representation of the formula.",
    )
    formula_anonymous: str = Field(
        None,
        title="Anonymous Formula",
        description="Anonymized representation of the formula.",
    )
    chemsys: str = Field(
        None,
        title="Chemical System",
        description="dash-delimited string of elements in the material.",
    )

    orig_inputs: OrigInputs = Field(
        None,
        description="The exact set of input parameters used to generate the current task document.",
    )

    input: InputDoc = Field(
        None,
        description="The input structure used to generate the current task document.",
    )

    output: OutputDoc = Field(
        None,
        description="The exact set of output parameters used to generate the current task document.",
    )

    custodian: List[CustodianDoc] = Field(
        None,
        title="Calcs reversed data",
        description="Detailed custodian data for each VASP calculation contributing to the task document.",
    )

    analysis: AnalysisDoc = Field(
        None,
        title="Calculation Analysis",
        description="Some analysis of calculation data after collection.",
    )

    last_updated: datetime = Field(
        None,
        description="Timestamp for the most recent calculation for this task document",
    )

    # Make sure that the datetime field is properly formatted
    @validator("last_updated", pre=True)
    def last_updated_dict_ok(cls, v):
        return monty_decoder.process_decoded(v)


class TrajectoryDoc(BaseModel):
    """
    Model for task trajectory data
    """

    task_id: str = Field(
        None,
        description="The (task) ID of this calculation, used as a universal reference across property documents."
        "This comes in the form: mp-******.",
    )

    trajectories: List[Trajectory] = Field(
        None,
        description="Trajectory data for calculations associated with a task doc.",
    )


class EntryDoc(BaseModel):
    """
    Model for task entry data
    """

    task_id: str = Field(
        None,
        description="The (task) ID of this calculation, used as a universal reference across property documents."
        "This comes in the form: mp-******.",
    )

    entry: ComputedStructureEntry = Field(
        None,
        description="Computed structure entry for the calculation associated with the task doc.",
    )


class DeprecationDoc(BaseModel):
    """
    Model for task deprecation data
    """

    task_id: str = Field(
        None,
        description="The (task) ID of this calculation, used as a universal reference across property documents."
        "This comes in the form: mp-******.",
    )

    deprecated: bool = Field(
        None, description="Whether the ID corresponds to a deprecated calculation.",
    )

    deprecation_reason: str = Field(
        None, description="Reason for deprecation.",
    )<|MERGE_RESOLUTION|>--- conflicted
+++ resolved
@@ -1,10 +1,6 @@
 from datetime import datetime
 from enum import Enum
-<<<<<<< HEAD
-from typing import List, Dict, Union, Literal
-=======
 from typing import List, Dict, Union
->>>>>>> a102dd4b
 
 from emmet.core.vasp.task_valid import TaskState
 
@@ -148,11 +144,7 @@
     Calculation-level details about VASP calculations that power Materials Project.
     """
 
-<<<<<<< HEAD
-    tags: Union[List[str], Literal[None]] = Field(
-=======
     tags: Union[List[str], None] = Field(
->>>>>>> a102dd4b
         [], title="tag", description="Metadata tagged to a given task."
     )
 
