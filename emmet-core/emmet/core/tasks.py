--- conflicted
+++ resolved
@@ -37,15 +37,9 @@
     CoreCalculationOutput,
     PotcarSpec,
     RunStatistics,
-<<<<<<< HEAD
-    VaspObject,
     get_trajectories_from_calculations,
 )
-from emmet.core.vasp.task_valid import TaskState
 from emmet.core.trajectory import Trajectory
-=======
-)
->>>>>>> 019ddf67
 from emmet.core.vasp.utils import TASK_NAMES, discover_and_sort_vasp_files
 
 if TYPE_CHECKING:
@@ -383,32 +377,7 @@
             vasp_objects=vasp_objects,
         )
 
-        props: dict[str, Any] = {
-            "structure": [],
-            "cart_coords": [],
-            "electronic_steps": [],
-            "energy": [],
-            "e_wo_entrp": [],
-            "e_fr_energy": [],
-            "forces": [],
-            "stress": [],
-        }
-
-        for ionic_step in calc_doc.output.ionic_steps:
-            props["structure"].append(ionic_step.structure)
-            props["energy"].append(ionic_step.e_0_energy)
-            for k in (
-                "e_fr_energy",
-                "e_wo_entrp",
-                "forces",
-                "stress",
-                "electronic_steps",
-            ):
-                props[k].append(getattr(ionic_step, k))
-
-        trajectory = CoreTrajectory._from_dict(
-            props, task_type=calc_doc.task_type, run_type=calc_doc.run_type
-        )
+        trajectory = get_trajectories_from_calculations(calc_doc)[0]
 
         return (task_doc, trajectory)
 
