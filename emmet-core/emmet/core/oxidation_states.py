--- conflicted
+++ resolved
@@ -2,11 +2,7 @@
 
 import logging
 from collections import defaultdict
-<<<<<<< HEAD
-from typing import TYPE_CHECKING
-=======
-from typing import Dict, List, Optional, Literal
->>>>>>> 2a5d1bcd
+from typing import TYPE_CHECKING, Literal
 
 import numpy as np
 from pydantic import Field
@@ -34,11 +30,7 @@
     average_oxidation_states: dict[str, float] = Field(
         description="Average oxidation states for each unique species."
     )
-<<<<<<< HEAD
-    method: str | None = Field(
-=======
-    method: Optional[Literal["Already Assigned", "Bond Valence Analysis", "Oxidation State Guess"]] = Field(
->>>>>>> 2a5d1bcd
+    method: Literal["manual", "bva", "guess"] | None = Field(
         None, description="Method used to compute oxidation states."
     )
 
@@ -49,48 +41,47 @@
     )
 
     @classmethod
-<<<<<<< HEAD
-    def from_structure(cls, structure: Structure, material_id: MPID | AlphaID | None = None, **kwargs):  # type: ignore[override]
-        # TODO: add check for if it already has oxidation states, if so pass this along unchanged ("method": "manual")
-=======
-    def from_structure(cls, structure: Structure, material_id: MPID, **kwargs):  # type: ignore[override]
-        
+    def from_structure(
+        cls, structure: Structure, material_id: MPID | AlphaID, **kwargs
+    ):
+
         # Check if structure already has oxidation states,
-        # if so pass this along unchanged with "method" == "Already Assigned"        
-        valences = []
+        # if so pass this along unchanged with "method" == "manualx"
+        struct_valences: list[float | None] = []
         species = []
+
+        method = None
+        if _method := kwargs.pop("method", None):
+            method = _method.lower()
 
         site_oxidation_list = defaultdict(list)
         for site in structure:
-            oxi_state = getattr(site.species, "oxi_state")
-            if oxi_state:
+            if (oxi_state := getattr(site.species, "oxi_state", None)) and hasattr(
+                site.species, "element"
+            ):
                 site_oxidation_list[site.species.element].append(oxi_state)
                 species.append(site.species)
-            valences.append(oxi_state)
+            struct_valences.append(oxi_state)
 
-        average_oxidation_states = {
-            str(el): np.mean(oxi_states) for el, oxi_states in site_oxidation_list.items()  # type: ignore
+        average_oxidation_states: dict[str, float] = {
+            str(el): np.mean(oxi_states)
+            for el, oxi_states in site_oxidation_list.items()
         }
 
-        if any(valences):
+        if any(struct_valences) and (not method):
             d = {
                 "possible_species": species,
-                "possible_valences": valences,
+                "possible_valences": struct_valences,
                 "average_oxidation_states": average_oxidation_states,
-                "method": "Already Assigned"
-                "state": "successful"
+                "method": "manual",
+                "state": "successful",
             }
             return super().from_structure(
-                meta_structure=structure,
-                material_id=material_id,
-                structure=structure,
-                **d,
-                **kwargs
+                meta_structure=structure, material_id=material_id, **d, **kwargs
             )
 
         # otherwise, continue with assignment
-        
->>>>>>> 2a5d1bcd
+
         structure.remove_oxidation_states()
 
         # Null document
@@ -98,41 +89,49 @@
             "possible_species": [],
             "possible_valences": [],
             "average_oxidation_states": {},
-        }  # type: dict
+            "method": method or "bva",
+            "material_id": material_id,
+        }
 
-        try:
-            bva = BVAnalyzer()
-            valences = bva.get_valences(structure)
-            possible_species = {
-                str(Specie(structure[idx].specie, oxidation_state=valence))
-                for idx, valence in enumerate(valences)
-            }
+        if d["method"] == "bva":
+            try:
+                bva = BVAnalyzer()
+                valences = bva.get_valences(structure)
+                possible_species = {
+                    str(Specie(structure[idx].specie, oxidation_state=valence))
+                    for idx, valence in enumerate(valences)
+                }
 
-            structure.add_oxidation_state_by_site(valences)
+                structure.add_oxidation_state_by_site(valences)
 
-            # construct a dict of average oxi_states for use
-            # by MP2020 corrections. The format should mirror
-            # the output of the first element from Composition.oxi_state_guesses()
-            # e.g. {'Li': 1.0, 'O': -2.0}
+                # construct a dict of average oxi_states for use
+                # by MP2020 corrections. The format should mirror
+                # the output of the first element from Composition.oxi_state_guesses()
+                # e.g. {'Li': 1.0, 'O': -2.0}
 
-            site_oxidation_list = defaultdict(list)
-            for site in structure:
-                site_oxidation_list[site.specie.element].append(site.specie.oxi_state)
+                site_oxidation_list = defaultdict(list)
+                for site in structure:
+                    site_oxidation_list[site.specie.element].append(
+                        site.specie.oxi_state
+                    )
 
-            oxi_state_dict = {
-                str(el): np.mean(oxi_states) for el, oxi_states in site_oxidation_list.items()  # type: ignore
-            }
+                oxi_state_dict = {
+                    str(el): np.mean(oxi_states) for el, oxi_states in site_oxidation_list.items()  # type: ignore
+                }
 
-            d = {
-                "possible_species": list(possible_species),
-                "possible_valences": valences,
-                "average_oxidation_states": oxi_state_dict,
-                "method": "Bond Valence Analysis",
-            }
+                d.update(
+                    possible_species=list(possible_species),
+                    possible_valences=valences,
+                    average_oxidation_states=oxi_state_dict,
+                )
 
-        except Exception as e:
-            logging.debug("BVAnalyzer failed for {structure.composition.reduced_composition} with: {}. Trying oxi_state_guesses.".format(e))
+            except Exception:
+                logging.debug(
+                    f"BVAnalyzer failed for {structure.composition.reduced_composition}. Trying oxi_state_guesses."
+                )
+                d["method"] = "guess"
 
+        if d["method"] == "guess":
             try:
                 first_oxi_state_guess = structure.composition.oxi_state_guesses(
                     max_sites=-50
@@ -147,21 +146,20 @@
 
                 structure.add_oxidation_state_by_site(valences)
 
-                d = {
-                    "possible_species": list(possible_species),
-                    "possible_valences": valences,
-                    "average_oxidation_states": first_oxi_state_guess,
-                    "method": "Oxidation State Guess",
-                }
+                d.update(
+                    possible_species=list(possible_species),
+                    possible_valences=valences,
+                    average_oxidation_states=first_oxi_state_guess,
+                )
 
             except Exception as e:
                 logging.error("Oxidation state guess failed with: {}".format(e))
                 d["warnings"] = ["Oxidation state guessing failed."]
                 d["state"] = "unsuccessful"
+                d["method"] = None
 
         return super().from_structure(
             meta_structure=structure,
-            material_id=material_id,
             **d,
             **kwargs,
         )