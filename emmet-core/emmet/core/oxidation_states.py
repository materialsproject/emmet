--- conflicted
+++ resolved
@@ -112,13 +112,8 @@
                 d["state"] = "unsuccessful"
 
         return super().from_structure(
-<<<<<<< HEAD
             meta_structure=structure,
             material_id=material_id,
-            structure=structure,
             **d,
             **kwargs,
-=======
-            meta_structure=structure, material_id=material_id, **d, **kwargs
->>>>>>> 56840ac7
         )