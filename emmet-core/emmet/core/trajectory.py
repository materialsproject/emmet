"""Define schemas for trajectories."""

from __future__ import annotations

from copy import deepcopy
from collections import defaultdict
from collections.abc import Iterable
<<<<<<< HEAD
from dataclasses import dataclass
from enum import Enum
from functools import cached_property
=======
from enum import Enum
>>>>>>> 380874fd
import logging
import numpy as np
from pydantic import BaseModel, Field, model_validator
from pathlib import Path
from typing import TYPE_CHECKING

from pymatgen.core import Element, Structure, Molecule
from pymatgen.core.trajectory import Trajectory as PmgTrajectory

from monty.dev import requires
from monty.serialization import dumpfn

from emmet.core.math import Vector3D, Matrix3D
from emmet.core.tasks import TaskDoc
from emmet.core.vasp.calc_types import RunType, TaskType, run_type, task_type, calc_type
from emmet.core.vasp.calculation import ElectronicStep

logger = logging.getLogger(__name__)

try:
    import pyarrow as pa
    import pyarrow.parquet as pa_pq
    from pyarrow import Table as ArrowTable

except ImportError:
    pa = None
    pa_pq = None
    ArrowTable = None

if TYPE_CHECKING:
    from typing import Any
    from typing_extensions import Self

    from emmet.core.vasp.calculation import Calculation
    from emmet.core.vasp.calc_types import CalcType


class TrajFormat(Enum):
    """Define known trajectory formats."""

    PMG = "json"
    ASE = "traj"
    PARQUET = "parquet"


class AtomTrajectory(BaseModel):
    """Atomistic only, low-memory schema for trajectories that can interface with parquet, pymatgen, and ASE."""

    elements: list[int] = Field(
        description="The proton number Z of the elements in the sites"
    )

    cart_coords: list[list[Vector3D] | None] = Field(
        description="The Cartesian coordinates (Å) of the sites at each ionic step"
    )
    num_ionic_steps: int = Field(description="The number of ionic steps.")

    constant_lattice: Matrix3D | None = Field(
        None,
        description="The constant lattice throughout the trajectory. If not populated, it is assumed that the lattice varies.",
    )
    lattice: list[Matrix3D] | None = Field(
        None,
        description="The lattice at each ionic step. If not populated, it is assumed the lattice is constant through the trajectory.",
    )

    energy: list[float] | None = Field(
        None, description="The total energy at each ionic step."
    )

    forces: list[list[Vector3D]] | None = Field(
        None, description="The interatomic forces."
    )
    stress: list[Matrix3D] | None = Field(None, description="The 3x3 stress tensor.")

    magmoms: list[list[float]] | None = Field(
        None, description="The magnetic moments at each ionic step."
    )

    velocities: list[list[Vector3D]] | None = Field(
        None, description="The velocities of each atom."
    )

    temperature: list[float] | None = Field(
        None, description="The temperature at each ionic step."
    )

    ionic_step_properties: Iterable[str] = Field(
        {"energy", "forces", "stress", "magmoms", "velocities", "temperature"},
        exclude=True,
        description="The properties included at each ionic step.",
    )

    @model_validator(mode="before")
    def reset_num_ionic_steps(cls, config: Any) -> Any:
        config["num_ionic_steps"] = len(config["cart_coords"])
        config["elements"] = [
<<<<<<< HEAD
            ele if isinstance(ele, int) else Element(ele).Z
=======
            Element(ele).Z if isinstance(ele, str) else int(ele)
>>>>>>> 380874fd
            for ele in config["elements"]
        ]
        return config

    def __hash__(self) -> int:
        """Used to verify roundtrip conversion of Trajectory."""
        return hash(self.model_dump_json())

    def __len__(self) -> int:
        """Get number of ionic steps."""
        return self.num_ionic_steps

    def __getitem__(self, index: int | slice) -> AtomTrajectory:
        if isinstance(index, int):
            if index < 0:
                index = len(self) + index
        _slice: slice = slice(index, index + 1) if isinstance(index, int) else index

        config = {}
        all_ionic_step_props = set(self.ionic_step_properties).union(
            {
                "lattice",
                "cart_coords",
            }
        )
        for k in AtomTrajectory.model_fields:
            v = getattr(self, k)
            if v and k in all_ionic_step_props:
                config[k] = v[_slice]
            elif v:
                config[k] = v
        return AtomTrajectory(**config)

    @staticmethod
    def reorder_sites(
        structure: Structure | Molecule, ref_z: list[int]
    ) -> tuple[Structure | Molecule, list[int]]:
        """
        Ensure that the sites in a structure match the order in a set of reference Z values.

        Quick returns if the structure already matches the reference order.

        Parameters
        -----------
        structure : pymatgen .Structure or .Molecule
            Structure or Molecule to order sites in
        ref_z : list of int
            List of proton numbers / Z values in the reference structure.

        Returns
        -----------
        pymatgen .Structure or .Molecule : structure matching the reference order of sites
        list of int : indices in the original structure which are reordered
        """

        is_structure = isinstance(structure, Structure)

        if [site.species.elements[0].Z for site in structure] == ref_z:
            return structure, list(range(structure.num_sites))

        running_sites = list(range(len(structure)))
        ordered_sites = []
        reordered_index = []
        for z in ref_z:
            for idx in running_sites:
                if structure[idx].species.elements[0].Z == z:
                    ordered_sites.append(structure[idx])
                    reordered_index.append(idx)
                    running_sites.remove(idx)
                    break

        if len(running_sites) > 0:
            raise ValueError(
                f"Cannot order {'structure' if is_structure else 'molecule'} according to reference list."
            )

        return (Structure if is_structure else Molecule).from_sites(
            ordered_sites
        ), reordered_index

    @classmethod
    def _from_dict(
        cls,
        props: dict[str, Any],
        constant_lattice: bool = False,
        lattice_match_tol: float | None = None,
        **kwargs,
    ) -> Self:
        """
        Common class constructor to create a Trajectory from a dict.

        Parameters
        -----------
        props : dict of str to list
            Dictionary with keys in cls.model_fields and values which are lists
        constant_lattice : bool (default = False)
            Whether the lattice is constant thoughout the trajectory
        lattice_match_tol : float or None (default = 1e-6)
            If a float and constant_lattice is False, this defines the tolerance
            for determining if the lattice has changed during the course of the
            trajectory. If None, no check is performed.
        **kwargs
            Other kwargs to pass to Trajectory

        Returns
        -----------
        Trajectory
        """
        structures = props.pop("structure")
        is_structure = isinstance(structures[0], Structure)
        if is_structure and any(not structure.is_ordered for structure in structures):
            raise ValueError(
                "At this time, the Trajectory model in emmet does not support disordered structures."
            )

        num_ionic_steps = len(structures)

        props["elements"] = [site.species.elements[0].Z for site in structures[0]]
        if (
            is_structure
            and constant_lattice
            or (
                lattice_match_tol
                and all(
                    np.all(
                        np.abs(
                            structures[i].lattice.matrix - structures[j].lattice.matrix
                        )
                        < lattice_match_tol
                    )
                    for i in range(num_ionic_steps)
                    for j in range(i + 1, num_ionic_steps)
                )
            )
        ):
            props["constant_lattice"] = structures[0].lattice.matrix
        elif is_structure:
            props["lattice"] = [structure.lattice.matrix for structure in structures]

        props["cart_coords"] = [
            cls.reorder_sites(structure, props["elements"])[0].cart_coords
            for structure in structures
        ]

        if len(esteps := props.get("electronic_steps", [])) > 0:
            props["num_electronic_steps"] = [len(estep) for estep in esteps]

        return cls(**props, **kwargs)

    @classmethod
    def from_pmg(cls, traj: PmgTrajectory, **kwargs) -> Self:
        """
        Create a trajectory from a pymatgen .Trajectory.

        Parameters
        -----------
        traj : pymatgen.core.trajectory.Trajectory
        constant_lattice : bool (default = False)
            Whether the lattice is constant thoughout the trajectory
        lattice_match_tol : float or None (default = 1e-6)
            If a float and constant_lattice is False, this defines the tolerance
            for determining if the lattice has changed during the course of the
            trajectory. If None, no check is performed.

        Returns
        -----------
        Trajectory
        """
        props: dict[str, list] = {
            "structure": [structure for structure in traj],
        }
        if traj.frame_properties:
            for k in cls.model_fields:
                vals = [fp.get(k) for fp in traj.frame_properties]
                if all(v is not None for v in vals):
                    props[k] = vals

        return cls._from_dict(props, **kwargs)

    @requires(
        pa is not None, message="pyarrow must be installed to de-/serialize to parquet"
    )
    def to_arrow(
        self,
        file_name: str | Path | None = None,
        **write_file_kwargs,
    ) -> ArrowTable:
        """
        Create a PyArrow Table from a Trajectory.

        Parameters
        -----------
        file_name : str, .Path, or None (default)
            If not None, a file to write the parquet-format output to.
            Accepts any compression extension used by pyarrow.write_table
        **write_file_kwargs
            If file_name is not None, any kwargs to pass to
            pyarrow.parquet.write_file

        Returns
        -----------
        pyarrow.Table
        """
        pa_config = {
            k: pa.array([v])
            for k, v in self.model_dump(mode="json").items()
            if hasattr(v, "__len__")
        }

        pa_table = pa.table(pa_config)
        if file_name:
            pa_pq.write_table(pa_table, file_name, **write_file_kwargs)

        return pa_table

    @classmethod
    def from_arrow(cls, pa_table: ArrowTable, identifier: str | None = None) -> Self:
        """
        Create a trajectory from an arrow Table.

        Parameters
        -----------
        file_name : str or .Path
            The parquet file to read from
        identifier : str or None (default)
            If not None, the identifier of the trajectory to return
            from a dataset of multiple trajectories.

        Returns
        -----------
        Trajectory
        """
        if identifier:
            pa_table = pa_table.filter(
                pa.compute.field("identifier") == identifier,
                null_selection_behavior="drop",
            )

        config = {
            k: pa_table[k].to_pylist()[0]
            for k in pa_table.column_names
            if k in cls.model_fields
        }
        return cls(**config)

    @classmethod
    def from_parquet(cls, file_name: str | Path, identifier: str | None = None) -> Self:
        """Create a Trajectory from a parquet file.

        Parameters
        -----------
        file_name : str | Path
            Path to the parquet file. Can be a remote path, e.g. AWS.
        identifier : str | None = None
            The string identifier for the task.
        """
        kwargs = {}
        if identifier:
            kwargs["filters"] = [("identifier", "=", identifier)]
        return cls.from_arrow(pa_pq.read_table(file_name, **kwargs))

    def to_pmg(
        self,
        frame_props: Iterable[str] | None = None,
        indices: int | slice | Iterable[int] | None = None,
    ) -> PmgTrajectory:
        """
        Create a pymatgen Trajectory.

        Parameters
        -----------
        frame_props : Sequence of str or None (default)
            If not None, a list of model fields to populate the frame properties
            of the pymatgen Trajectory with.
            If None, defaults to all available fields.

        Returns
        -----------
        pymatgen.core.trajectory.Trajectory
        """
        frame_prop_keys: set[str] = set(frame_props or self.ionic_step_properties)
        if "magmoms" in frame_prop_keys:
            frame_prop_keys.discard("magmoms")

        if indices:
            if isinstance(indices, slice):
                indices = set(range(indices.start, indices.stop, indices.step or 1))
            elif isinstance(indices, int):
                indices = {
                    indices,
                }
        else:
            indices = set(range(len(self)))
        indices = {i for i in indices if self.cart_coords[i]}

        species = [Element.from_Z(z) for z in self.elements]
        structures = []
        frame_properties = []

        is_structure = self.lattice or self.constant_lattice

        for i in indices:
            site_properties = {}
            if self.magmoms:
                site_properties["magmoms"] = self.magmoms[i]

            if is_structure:
                structure: Structure | Molecule = Structure(
                    lattice=(
                        self.constant_lattice
                        if self.constant_lattice
                        else self.lattice[i]  # type: ignore[index]
                    ),
                    species=species,
                    coords=self.cart_coords[i],  # type: ignore[arg-type]
                    coords_are_cartesian=True,
                    site_properties=site_properties,
                )
            else:
                structure = Molecule(
                    species=species,
                    coords=self.cart_coords[i],  # type: ignore[arg-type]
                    site_properties=site_properties,
                )
            structures.append(structure)

            props = {}
            if len(frame_prop_keys) > 0:
                for k in frame_prop_keys:
                    if _prop := getattr(self, k, []):
                        prop = _prop[i]
                        for cmth in ("model_dump", "tolist"):
                            if hasattr(prop, cmth):
                                prop = getattr(prop, cmth)()
                        props[k] = prop

                frame_properties.append(props)

        return getattr(
            PmgTrajectory, f"from_{'structures' if is_structure else 'molecules'}"
        )(
            structures,
            constant_lattice=self.constant_lattice is not None,
            frame_properties=frame_properties,
        )

    def to(
        self,
        file_name: str | Path | None = None,
        fmt: TrajFormat | str | None = None,
        **kwargs,
    ):
        """
        Generic interface to multiple trajectory formats.

        file_name : str, .Path, or None (default)
            If not None, the name of the file to write to.
            If fmt is None, the file format will be inferred from this.
        fmt : TrajFormat, str, or None (default)
            The format of the output trajectory. If file_name is None,
            and fmt is None, defaults to a parquet-compatible
            PyArrow table.
        **kwargs
            Any kwargs supported by Trajectory.to_* methods.
        """
        if file_name and not fmt:
            for _fmt in TrajFormat:
                if _fmt.value in str(file_name).lower():
                    fmt = _fmt
                    break
        elif not file_name and not fmt:
            fmt = TrajFormat.PARQUET

        if isinstance(fmt, str) and fmt.upper() in TrajFormat.__members__:
            fmt = TrajFormat[fmt.upper()]
        else:
            fmt = TrajFormat(fmt)

        if fmt in (TrajFormat.PMG, TrajFormat.ASE):
            traj = self.to_pmg(**kwargs)

            if fmt == TrajFormat.PMG:
                if file_name:
                    dumpfn(traj, file_name)
            elif fmt == TrajFormat.ASE:
                if hasattr(PmgTrajectory, "to_ase"):
                    traj = traj.to_ase(ase_traj_file=file_name)  # type: ignore[attr-defined]
                else:
                    raise ImportError(
                        "Ensure you have pymatgen>=2025.1.23 to use ASE trajectory interfaces."
                    )

        elif fmt == TrajFormat.PARQUET:
            traj = self.to_arrow(file_name=file_name)

        return traj


class Trajectory(AtomTrajectory):
    """Low memory schema for trajectories that can interface with parquet, pymatgen, and ASE.

    This schema is intended primarily for VASP trajectories, but could be adapted to
    generic electronic structure trajectories.

    Note that for VASP calculations, energies are in eV, forces in eV/Å, and stress tensors in kilobar.
    """

    electronic_steps: list[list[ElectronicStep]] | None = Field(
        None, description="The electronic steps within a given ionic step."
    )
    num_electronic_steps: list[int] | None = Field(
        None, description="The number of electronic steps within each ionic step."
    )

    e_wo_entrp: list[float] | None = Field(
        None,
        description="The total energy in eV without electronic pseudoentropy from smearing of the Fermi surface.",
    )
    e_fr_energy: list[float] | None = Field(
        None, description="The total electronic free energy in eV."
    )

    identifier: str | None = Field(
        None, description="Identifier of this trajectory, e.g., task ID."
    )

    task_type: TaskType | None = Field(
        None,
        description="The TaskType of the calculation used to generate this trajectory.",
    )

    run_type: RunType | None = Field(
        None,
        description="The RunType of the calculation used to generate this trajectory.",
    )

    ionic_step_properties: Iterable[str] = Field(
        {
            "energy",
            "forces",
            "stress",
            "e_wo_entrp",
            "e_fr_energy",
            "electronic_steps",
            "magmoms",
        },
        description="The properties included at each ionic step.",
        exclude=True,
    )

    @property
    def has_full_output(self) -> bool:
        """Return true if a trajectory has all structures and SCF convergence info available."""
        return all(coord_set is not None for coord_set in self.cart_coords) and all(
            conv_list is not None for conv_list in self.convergence_data.values()
        )

    @property
    def convergence_data(self) -> dict[str, list[float] | None]:
        """Get convergence of energy and interatomic forces.

        If possible, energy convergence is taken at every electronic step.
        If not, it is taken at each ionic step (the final electronic step).

        Forces are taken at each ionic step.
        """
        conv_data: dict[str, list[float] | None] = {}

        if self.electronic_steps is None:
            ionic_step_keys = ["energy", "e_fr_energy", "e_wo_entrp", "forces"]
        else:
            ionic_step_keys = ["forces"]
            flattened_e_steps = []
            for e_step in self.electronic_steps:
                flattened_e_steps.extend(e_step)

            for k, remap in {
                "e_0_energy": "energy",
                "e_fr_energy": "e_fr_energy",
                "e_wo_entrp": "e_wo_entrp",
            }.items():
                list_data = [getattr(e_step, k, None) for e_step in flattened_e_steps]
                if not all(list_data):
                    ionic_step_keys.append(remap)
                    continue

                data = np.array(list_data)
                conv_data[remap] = np.abs(data[-1] - data).tolist()

        for k in ionic_step_keys:
            if (list_data := getattr(self, k)) is None:
                conv_data[k] = None
                continue

            if k == "forces":
                list_data = [np.linalg.norm(f) for f in list_data]

            data = np.array(list_data)
            conv_data[k] = np.abs(data[-1] - data).tolist()

        return conv_data

    @classmethod
    def _calculation_to_props_dict(
        cls,
        calc: Calculation,
    ) -> tuple[dict[str, list[Any]], RunType, TaskType, CalcType]:
        """Convert a single VASP calculation to Trajectory._from_dict compatible dict.

        Parameters
        -----------
        calc (emmet.core.vasp.calculation.Calculation)

        Returns
        -----------
        dict, RunType, TaskType, CalcType
        """

        ct: CalcType | None = None
        rt: RunType | None = None
        tt: TaskType | None = None

        ionic_step_props = set(
            cls.model_fields["ionic_step_properties"].default
        ).difference(
            {
                "energy",
                "magmoms",
            }
        )
        # refresh calc, run, and task type if possible
        if calc.input:
            vis = calc.input.model_dump()
            padded_params = {
                **(calc.input.parameters or {}),
                **(calc.input.incar or {}),
            }
            ct = calc_type(vis, padded_params)
            rt = run_type(padded_params)
            tt = task_type(vis)

        props = defaultdict(list)

        for ionic_step in calc.output.ionic_steps:
            props["structure"].append(ionic_step.structure)

            props["energy"].append(ionic_step.e_0_energy)
            for k in ionic_step_props:
                props[k].append(getattr(ionic_step, k))

        return dict(props), rt, tt, ct

    @classmethod
    def from_task_doc(cls, task_doc: TaskDoc, **kwargs) -> list["Trajectory"]:
        """
        Create trajectories from a TaskDoc.

        This class creates a separate trajectory for all non-continuous
        calculations in `TaskDoc.calcs_reversed`.
        This is to ensure that each trajectory represents only a single
        calculation type.
        In cases where sequential calculations in the reversed `calcs_reversed`
        have the same calc type, their trajectories are joined.

        Note that if no input is provided in the calculation, the calculation
        is split off into its own trajectory.

        Parameters
        -----------
        task_doc : emmet.core.TaskDoc
        kwargs
            Other kwargs to pass to Trajectory

        Returns
        -----------
        list of Trajectory
        """

        trajs: list[Trajectory] = []
        kwargs.update(
            identifier=str(task_doc.task_id) if task_doc.task_id else None,
        )

        props: dict[str, list[Any]] = {}
        old_meta = {f"{k}_type": None for k in ("run", "task", "calc")}
        new_meta = deepcopy(old_meta)
        # un-reverse the calcs_reversed
        for icr, cr in enumerate(task_doc.calcs_reversed[::-1]):
            (
                new_props,
                new_meta["run_type"],
                new_meta["task_type"],
                new_meta["calc_type"],
            ) = cls._calculation_to_props_dict(cr)

            if (
                old_meta["calc_type"] != new_meta["calc_type"]
                or new_meta["calc_type"] is None
                or icr == 0
            ):
                # Either CalcType changed or no calculation input was provided
                # or this is the first calculation in `calcs_reversed`
                # Append existing trajectory to list of trajectories, and restart
                if icr > 0:
                    trajs.append(cls._from_dict(props, **old_meta, **kwargs))  # type: ignore[arg-type]

                props = deepcopy(new_props)
            else:
                for k, new_vals in new_props.items():
                    props[k].extend(new_vals)

            for k, v in new_meta.items():
                old_meta[k] = v

        # create final trajectory
        trajs.append(cls._from_dict(props, **old_meta, **kwargs))  # type: ignore[arg-type]

        return trajs

    @requires(
        pa is not None, message="pyarrow must be installed to de-/serialize to parquet"
    )
    def to_arrow(
        self,
        file_name: str | Path | None = None,
        store_conv_data: bool = True,
        **write_file_kwargs,
    ) -> ArrowTable:
        """
        Create a PyArrow Table from a Trajectory.

        Parameters
        -----------
        file_name : str, .Path, or None (default)
            If not None, a file to write the parquet-format output to.
            Accepts any compression extension used by pyarrow.write_table
        store_conv_data : bool = True (default)
            Whether to store the data in `Trajectory.convergence_data`.
            Defaults to True to ensure that MP website convergence data is
            stored and easily accesible via parquet.
        **write_file_kwargs
            If file_name is not None, any kwargs to pass to
            pyarrow.parquet.write_file

        Returns
        -----------
        pyarrow.Table
        """
        pa_config = {
            k: pa.array([v])
            for k, v in self.model_dump(mode="json").items()
            if hasattr(v, "__len__")
        }

        for k in (
            "run_type",
            "task_type",
        ):
            if val := getattr(self, k):
                pa_config[k] = pa.array([val.value])

        if store_conv_data:
            for k, v in self.convergence_data.items():
                pa_config[f"{k}_convergence"] = pa.array([v])

        pa_config["has_full_output"] = [self.has_full_output]

        pa_table = pa.table(pa_config)
        if file_name:
            pa_pq.write_table(pa_table, file_name, **write_file_kwargs)

<<<<<<< HEAD
        return pa_table


class DiffusionCoeff(BaseModel):
    """Lightweight model of extrapolated diffusion coefficient data.

    NOTE: `d_units` specifies the length units used in
    `msd`, `d`, and `intercept`, as well as the time units
    used in `t` and `d`.


    Attributes
    -----------
    t : list of float
        The times used to fit the diffusion coefficient
    msd : list of float
        The mean squared displacements used in the fit.
    d : float or None
        The diffusion coefficient, if fitted.
    intercept : float or None
        The optional intercept of a linear fit.
    d_units : str or None
        The units of the diffusion coefficient.
    """

    t: list[float]
    msd: list[float]

    d: float | None = None
    d_units: str | None = None
    intercept: float | None = None


@dataclass
class TrajectoryAnalyzer:
    """Analyze a trajectory.

    Parameters
    -----------
    elements : list of int
        The atomic numbers of each coordinate
    element_groups : dict of str to list of int
        The site indices grouped by element name, as a str
        For example, {"Li": [0,1,4], "Cl": [2,3]} states that
        Li is found on sites 0, 1, and 4, and Cl on sites 2 and 3.
    cart_coords : numpy array
        Array of cartesian coordinates over the trajectory.
        This should be a (num ionic steps) x (num atoms) x 3 array
    lattice : numpy array or None
        For PBC, either a single 3x3 or (num ionic steps) x (3 x 3)
        numpy array. In the former case, the lattice is assumed to
        be constant.

        For molecules, this should be None.
    """

    elements: list[int]
    element_groups: dict[str, list[int]]
    cart_coords: np.ndarray
    lattice: np.ndarray | None = None

    @property
    def num_steps(self) -> int:
        """The number of trajectory steps."""
        return self.cart_coords.shape[0]

    @classmethod
    def from_trajectory(cls, traj: AtomTrajectory | Trajectory, unfold: bool = False):
        """Begin analysis from Atom/Trajectory.

        Parameters
        -----------
        traj : AtomTrajectory or Trajectory
        unfold : bool = False
            NOT IMPLEMENTED YET: whether to attempt to unfold the
            trajectory along PBC if a lattice is specified
        """
        lattice = None
        if traj.lattice:
            lattice = np.array(traj.lattice)

        if traj.constant_lattice:
            lattice = np.array(traj.constant_lattice)

        if unfold:
            # TODO check for umklapp scattering
            cart_coords = traj.cart_coords
        else:
            cart_coords = traj.cart_coords

        element_groups: dict[str, list[int]] = {}
        for i, atomic_num in enumerate(traj.elements):
            ele = Element.from_Z(atomic_num).name
            if ele not in element_groups:
                element_groups[ele] = []
            element_groups[ele].append(i)

        return cls(
            elements=traj.elements,
            element_groups=element_groups,
            cart_coords=np.array(cart_coords),
            lattice=lattice,
        )

    @cached_property
    def com(self) -> np.ndarray:
        """Obtain the center of mass (COM) as a function of time."""
        masses = np.array([Element.from_Z(ele).atomic_mass for ele in self.elements])
        weighted = np.einsum("k,ikj->ikj", masses, self.cart_coords) / masses.sum()
        return np.sum(weighted, axis=1)

    def msd(self, elements: list[str] | None = None) -> dict[str, np.ndarray]:
        """Obtain the mean-squared displacement (MSD).

        Parameters
        -----------
        elements : list of str or None
            If a list of str, specifies the elements to
            compute the MSD for.
            If None, computes it for all elements in `element_groups`

        Returns
        -----------
        Dict of element name to a numpy array containing
        the MSD averaged over the square displacements of
        those elements.
        """
        elements = elements or list(self.element_groups)
        msd: dict[str, np.ndarray] = {}
        drift = (self.com - self.com[0])[:, np.newaxis]
        disp = self.cart_coords - self.cart_coords[0] - drift
        for ele in elements:
            ele_idx = self.element_groups[ele]
            msd[ele] = np.einsum(
                "ikj,ikj->i", disp[:, ele_idx, :], disp[:, ele_idx, :]
            ) / len(ele_idx)
        return msd

    def rmsd(self, elements: list[str] | None = None) -> dict[str, np.ndarray]:
        """Get the root mean-squared displacements (RMSD)."""
        return {ele: msd ** (0.5) for ele, msd in self.msd(elements=elements).items()}

    @cached_property
    def rmsf(self) -> dict[str, np.ndarray]:
        """Get the root mean-squared fluctuation (RMSF)."""
        rmsf = {}
        avg_pos = np.einsum("ijk->jk", self.cart_coords) / self.cart_coords.shape[0]
        drift = (self.com - self.com[0])[:, np.newaxis]
        disp = self.cart_coords - avg_pos - drift
        for ele, ele_idx in self.element_groups.items():
            rmsf[ele] = (
                np.einsum("ikj,ikj->i", disp[:, ele_idx, :], disp[:, ele_idx, :])
                / len(ele_idx)
            ) ** (0.5)
        return rmsf

    def diffusion_coefficient(
        self,
        traj_window: tuple[int | None, int | None] = (None, None),
        elements: list[str] | None = None,
        distance_unit: str | None = None,
        time_step: str | float | None = None,
        convert_to: str | None = None,
        verbose: bool = False,
    ) -> dict[str, DiffusionCoeff]:
        """Perform a linear least-squares fit for the diffusion coefficient.

        For automatic unit conversion, `distance_unit`, `time_step`, and
        `convert_to` must be specified.
        Unit conversion is performed with `pint`.

        Parameters
        -----------
        traj_window : 2-tuple of int or None
            Specifies the lower and upper bounds of the trajectory
            to use in fitting.
            If an index is None, the corresponding extreme index will
            be taken, either 0 or `self.num_steps`
        elements : list of str or None
            If a list of str, specifies the elements to
            compute the MSD for.
            If None, computes it for all elements in `element_groups`
        distance_unit : str or None
            If not None, the distance unit used in the coordinates,
            e.g., "angstrom"
        time_step : str or float or None
            If a float, the time step without units.
            If a str, the time step with units.
            If None, the time step is dimensionless.
        convert_to : str or None
            If a str, the units to convert to, e.g., "cm^2/s"
        verbose : bool = False
            If true, raises warnings when the diffusion coefficient
            fit fails or produces unphysical values.

        Returns
        -----------
        Dict of element name to DiffusionCoeff
        """

        window = slice(traj_window[0] or 0, traj_window[1] or self.num_steps)
        elements = elements or list(self.element_groups)

        if convert_to:
            if (not distance_unit or not time_step) or (
                distance_unit and isinstance(time_step, float)
            ):
                raise ValueError(
                    "You must specify the units of distance and the time "
                    "step with corresponding units, e.g., `time_step = '1 fs'` "
                    "to use the unit conversion features."
                )

            try:
                from pint import UnitRegistry
            except ImportError:
                raise ImportError(
                    "You must `pip install pint` to use the unit "
                    "conversion features of this class."
                )
            unit_reg = UnitRegistry()
            time_step_unitized = unit_reg(time_step)  # type: ignore[arg-type]
            dt = time_step_unitized.m
            input_units = f"{distance_unit}^2/{time_step_unitized.u}"
            inp_units = unit_reg(input_units)

            unit_conv = {
                "diffusivity": inp_units.to(convert_to).m,
                "length": distance_unit,
                "time": str(time_step_unitized.u),
            }
            for unit_long_name in unit_reg(convert_to)._units:
                dimension = str(unit_reg(unit_long_name).dimensionality)[1:-1]
                unit_conv[dimension] = (
                    unit_reg(unit_conv[dimension]).to(unit_long_name).m
                )

        else:
            unit_conv = {k: 1.0 for k in ("diffusivity", "length", "time")}
            dt = time_step or 1.0

        time = dt * (1 + np.arange(self.num_steps))

        processed = {}
        msd = self.msd(elements=elements)
        for ele in elements:
            try:
                intercept, slope = _least_squares_fit(time[window], msd[ele][window])
            except Exception as exc:
                intercept = None
                slope = None
                if verbose:
                    logger.warning(str(exc))

            if slope < 0:
                if verbose:
                    logger.warning(
                        f"Zeroing negative {ele} diffusion coefficient "
                        f"{slope* unit_conv['diffusivity'] / 6:.2e}"
                    )
                slope = 0.0

            processed[ele] = DiffusionCoeff(
                t=time[window] * unit_conv["time"],
                msd=msd[ele][window] * unit_conv["length"] ** 2,
                d=slope * unit_conv["diffusivity"] / 6 if slope is not None else None,
                intercept=(
                    intercept * unit_conv["length"] ** 2
                    if intercept is not None
                    else None
                ),
                d_units=convert_to,
            )

        return processed


def _least_squares_fit(x, y):
    design_matrix = np.vstack([np.ones_like(x), x]).T
    return np.linalg.lstsq(design_matrix, y, rcond=None)[0]
=======
        return pa_table
>>>>>>> 380874fd
<|MERGE_RESOLUTION|>--- conflicted
+++ resolved
@@ -5,13 +5,9 @@
 from copy import deepcopy
 from collections import defaultdict
 from collections.abc import Iterable
-<<<<<<< HEAD
 from dataclasses import dataclass
 from enum import Enum
 from functools import cached_property
-=======
-from enum import Enum
->>>>>>> 380874fd
 import logging
 import numpy as np
 from pydantic import BaseModel, Field, model_validator
@@ -109,11 +105,7 @@
     def reset_num_ionic_steps(cls, config: Any) -> Any:
         config["num_ionic_steps"] = len(config["cart_coords"])
         config["elements"] = [
-<<<<<<< HEAD
-            ele if isinstance(ele, int) else Element(ele).Z
-=======
             Element(ele).Z if isinstance(ele, str) else int(ele)
->>>>>>> 380874fd
             for ele in config["elements"]
         ]
         return config
@@ -785,7 +777,6 @@
         if file_name:
             pa_pq.write_table(pa_table, file_name, **write_file_kwargs)
 
-<<<<<<< HEAD
         return pa_table
 
 
@@ -1065,7 +1056,4 @@
 
 def _least_squares_fit(x, y):
     design_matrix = np.vstack([np.ones_like(x), x]).T
-    return np.linalg.lstsq(design_matrix, y, rcond=None)[0]
-=======
-        return pa_table
->>>>>>> 380874fd
+    return np.linalg.lstsq(design_matrix, y, rcond=None)[0]