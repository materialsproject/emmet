""" Core definition of a Molecule Document """
from typing import Any, Dict, List, Mapping, Union

from pydantic import Field

from pymatgen.core.structure import Molecule
from pymatgen.analysis.molecule_matcher import MoleculeMatcher

from emmet.core.mpid import MPculeID
from emmet.core.utils import get_graph_hash, get_molecule_id
from emmet.core.settings import EmmetSettings
from emmet.core.material import MoleculeDoc as CoreMoleculeDoc
from emmet.core.material import PropertyOrigin
from emmet.core.structure import MoleculeMetadata
from emmet.core.qchem.calc_types import CalcType, LevelOfTheory, TaskType
from emmet.core.qchem.task import TaskDocument


__author__ = "Evan Spotte-Smith <ewcspottesmith@lbl.gov>"


SETTINGS = EmmetSettings()


def evaluate_lot(
    lot: Union[LevelOfTheory, str],
    funct_scores: Dict[str, int] = SETTINGS.QCHEM_FUNCTIONAL_QUALITY_SCORES,
    basis_scores: Dict[str, int] = SETTINGS.QCHEM_BASIS_QUALITY_SCORES,
    solvent_scores: Dict[str, int] = SETTINGS.QCHEM_SOLVENT_MODEL_QUALITY_SCORES,
):
    """
    Score the various components of a level of theory (functional, basis set,
    and solvent model), where a lower score is better than a higher score.

    :param lot: Level of theory to be evaluated
    :param funct_scores: Scores for various density functionals
    :param basis_scores: Scores for various basis sets
    :param solvent_scores: Scores for various implicit solvent models
    :return:
    """

    if isinstance(lot, LevelOfTheory):
        lot_comp = lot.value.split("/")
    else:
        lot_comp = lot.split("/")

    return (
        -1 * funct_scores.get(lot_comp[0], 0),
        -1 * basis_scores.get(lot_comp[1], 0),
        -1 * solvent_scores.get(lot_comp[2], 0),
    )


def evaluate_task(
    task: TaskDocument,
    funct_scores: Dict[str, int] = SETTINGS.QCHEM_FUNCTIONAL_QUALITY_SCORES,
    basis_scores: Dict[str, int] = SETTINGS.QCHEM_BASIS_QUALITY_SCORES,
    solvent_scores: Dict[str, int] = SETTINGS.QCHEM_SOLVENT_MODEL_QUALITY_SCORES,
    task_quality_scores: Dict[str, int] = SETTINGS.QCHEM_TASK_QUALITY_SCORES,
):
    """
    Helper function to order optimization calcs by
    - Level of theory
    - Electronic energy

    Note that lower scores indicate a higher quality.

    :param task: Task to be evaluated
    :param funct_scores: Scores for various density functionals
    :param basis_scores: Scores for various basis sets
    :param solvent_scores: Scores for various implicit solvent models
    :param task_quality_scores: Scores for various task types
    :return:
    """

    lot = task.level_of_theory

    lot_eval = evaluate_lot(
        lot,
        funct_scores=funct_scores,
        basis_scores=basis_scores,
        solvent_scores=solvent_scores,
    )

    return (
        -1 * int(task.is_valid),
        sum(lot_eval),
        -1 * task_quality_scores.get(task.task_type.value, 0),
        task.output.final_energy,
    )


class MoleculeDoc(CoreMoleculeDoc, MoleculeMetadata):

    species: List[str] = Field(
        None, description="Ordered list of elements/species in this Molecule."
    )

    species_hash: str = Field(
        None,
        description="Weisfeiler Lehman (WL) graph hash using the atom species as the graph "
        "node attribute.",
    )
    coord_hash: str = Field(
        None,
        description="Weisfeiler Lehman (WL) graph hash using the atom coordinates as the graph "
        "node attribute.",
    )

    calc_types: Mapping[str, CalcType] = Field(  # type: ignore
        None,
        description="Calculation types for all the calculations that make up this molecule",
    )
    task_types: Mapping[str, TaskType] = Field(
        None,
        description="Task types for all the calculations that make up this molecule",
    )
    levels_of_theory: Mapping[str, LevelOfTheory] = Field(
        None,
        description="Levels of theory types for all the calculations that make up this molecule",
    )
    solvents: Mapping[str, str] = Field(
        None,
        description="Solvents (solvent parameters) for all the calculations that make up this molecule",
    )
    lot_solvents: Mapping[str, str] = Field(
        None,
        description="Combinations of level of theory and solvent for all calculations that make up this molecule",
    )

    origins: List[PropertyOrigin] = Field(
        None,
        description="List of property origins for tracking the provenance of properties",
    )

    entries: List[Dict[str, Any]] = Field(
        None,
        description="Dictionary representations of all task documents for this molecule",
    )

    best_entries: Mapping[str, Dict[str, Any]] = Field(
        None,
        description="Mapping for tracking the best entries at each level of theory (+ solvent) for Q-Chem calculations",
    )

    similar_molecules: List[MPculeID] = Field(
        None,
        description="List of MPIDs or MPculeIDs with of molecules similar (by e.g. structure) to this one",
    )

    @classmethod
    def from_tasks(
        cls,
        task_group: List[TaskDocument],
    ) -> "MoleculeDoc":

        """
        Converts a group of tasks into one molecule document

        Args:
            task_group: List of task document
        """
        if len(task_group) == 0:
            raise Exception("Must have more than one task in the group.")

        entries = [t.entry for t in task_group]

        # Metadata
        last_updated = max(task.last_updated for task in task_group)
        created_at = min(task.last_updated for task in task_group)
        task_ids = list({task.task_id for task in task_group})

        deprecated_tasks = {task.task_id for task in task_group if not task.is_valid}
        levels_of_theory = {task.task_id: task.level_of_theory for task in task_group}
        solvents = {task.task_id: task.solvent for task in task_group}
        lot_solvents = {task.task_id: task.lot_solvent for task in task_group}
        task_types = {task.task_id: task.task_type for task in task_group}
        calc_types = {task.task_id: task.calc_type for task in task_group}

        mols = [task.output.initial_molecule for task in task_group]

        # If we're dealing with single-atoms, process is much different
        if all([len(m) == 1 for m in mols]):
            sorted_tasks = sorted(task_group, key=evaluate_task)

            molecule = sorted_tasks[0].output.initial_molecule
            species = [e.symbol for e in molecule.species]

            molecule_id = get_molecule_id(molecule, node_attr="coords")

            # Initial molecules. No geometry should change for a single atom
            initial_molecules = [molecule]

            # Deprecated
            deprecated = all(task.task_id in deprecated_tasks for task in task_group)

            # Origins
            origins = [
                PropertyOrigin(
                    name="molecule",
                    task_id=sorted_tasks[0].task_id,
                    last_updated=sorted_tasks[0].last_updated,
                )
            ]

            # entries
            best_entries = dict()
            all_lot_solvs = set(lot_solvents.values())
            for lot_solv in all_lot_solvs:
                relevant_calcs = sorted(
<<<<<<< HEAD
                    [
                        doc
                        for doc in task_group
                        if doc.lot_solvent == lot_solv and doc.is_valid
                    ],
=======
                    [doc for doc in task_group if doc.level_of_theory == lot and doc.is_valid],
>>>>>>> bbe7e388
                    key=evaluate_task,
                )

                if len(relevant_calcs) > 0:
                    best_task_doc = relevant_calcs[0]
                    entry = best_task_doc.entry
                    best_entries[lot_solv] = entry

        else:
            geometry_optimizations = [
                task
                for task in task_group
                if task.task_type
                in [TaskType.Geometry_Optimization, TaskType.Frequency_Flattening_Geometry_Optimization]  # noqa: E501
            ]

            best_molecule_calc = sorted(geometry_optimizations, key=evaluate_task)[0]
            molecule = best_molecule_calc.output.optimized_molecule
            species = [e.symbol for e in molecule.species]
            molecule_id = get_molecule_id(molecule, node_attr="coords")

            # Initial molecules
            initial_molecules = list()
            for task in task_group:
                if isinstance(task.orig["molecule"], Molecule):
                    initial_molecules.append(task.orig["molecule"])
                else:
                    initial_molecules.append(Molecule.from_dict(task.orig["molecule"]))

            mm = MoleculeMatcher()
            initial_molecules = [group[0] for group in mm.group_molecules(initial_molecules)]

            # Deprecated
            deprecated = all(task.task_id in deprecated_tasks for task in geometry_optimizations)
            deprecated = deprecated or best_molecule_calc.task_id in deprecated_tasks

            # Origins
            origins = [
                PropertyOrigin(
                    name="molecule",
                    task_id=best_molecule_calc.task_id,
                    last_updated=best_molecule_calc.last_updated,
                )
            ]

            # entries
            best_entries = dict()
            all_lot_solvs = set(lot_solvents.values())
            for lot_solv in all_lot_solvs:
                relevant_calcs = sorted(
<<<<<<< HEAD
                    [
                        doc
                        for doc in geometry_optimizations
                        if doc.lot_solvent == lot_solv and doc.is_valid
                    ],
=======
                    [doc for doc in geometry_optimizations if doc.level_of_theory == lot and doc.is_valid],
>>>>>>> bbe7e388
                    key=evaluate_task,
                )

                if len(relevant_calcs) > 0:
                    best_task_doc = relevant_calcs[0]
                    entry = best_task_doc.entry
                    best_entries[lot_solv] = entry

        for entry in entries:
            entry["entry_id"] = molecule_id

        species_hash = get_graph_hash(molecule, "specie")
        coord_hash = get_graph_hash(molecule, "coords")

        return cls.from_molecule(
            molecule=molecule,
            molecule_id=molecule_id,
            species=species,
            species_hash=species_hash,
            coord_hash=coord_hash,
            initial_molecules=initial_molecules,
            last_updated=last_updated,
            created_at=created_at,
            task_ids=task_ids,
            calc_types=calc_types,
            levels_of_theory=levels_of_theory,
            solvents=solvents,
            lot_solvents=lot_solvents,
            task_types=task_types,
            deprecated=deprecated,
            deprecated_tasks=deprecated_tasks,
            origins=origins,
            entries=entries,
            best_entries=best_entries,
        )

    @classmethod
    def construct_deprecated_molecule(
        cls,
        task_group: List[TaskDocument],
    ) -> "MoleculeDoc":
        """
        Converts a group of tasks into a deprecated molecule document

        Args:
            task_group: List of task document
        """
        if len(task_group) == 0:
            raise Exception("Must have more than one task in the group.")

        # Metadata
        last_updated = max(task.last_updated for task in task_group)
        created_at = min(task.last_updated for task in task_group)
        task_ids = list({task.task_id for task in task_group})

        deprecated_tasks = {task.task_id for task in task_group}
        levels_of_theory = {task.task_id: task.level_of_theory for task in task_group}
        solvents = {task.task_id: task.solvent for task in task_group}
        lot_solvents = {task.task_id: task.lot_solvent for task in task_group}
        task_types = {task.task_id: task.task_type for task in task_group}
        calc_types = {task.task_id: task.calc_type for task in task_group}

        # Arbitrarily choose task with lowest ID
        molecule = sorted(task_group, key=lambda x: x.task_id)[
            0
        ].output.initial_molecule
        species = [e.symbol for e in molecule.species]

        # Molecule ID
        molecule_id = get_molecule_id(molecule, "coords")

        return cls.from_molecule(
            molecule=molecule,
            molecule_id=molecule_id,
            species=species,
            last_updated=last_updated,
            created_at=created_at,
            task_ids=task_ids,
            calc_types=calc_types,
            levels_of_theory=levels_of_theory,
            solvents=solvents,
            lot_solvents=lot_solvents,
            task_types=task_types,
            deprecated=True,
            deprecated_tasks=deprecated_tasks,
        )


def best_lot(
    mol_doc: MoleculeDoc,
    funct_scores: Dict[str, int] = SETTINGS.QCHEM_FUNCTIONAL_QUALITY_SCORES,
    basis_scores: Dict[str, int] = SETTINGS.QCHEM_BASIS_QUALITY_SCORES,
    solvent_scores: Dict[str, int] = SETTINGS.QCHEM_SOLVENT_MODEL_QUALITY_SCORES,
) -> str:
    """

    Return the best level of theory used within a MoleculeDoc

    :param mol_doc: MoleculeDoc
    :param funct_scores: Scores for various density functionals
    :param basis_scores: Scores for various basis sets
    :param solvent_scores: Scores for various implicit solvent models

    :return: string representation of LevelOfTheory
    """

    sorted_lots = sorted(
        mol_doc.best_entries.keys(),
        key=lambda x: evaluate_lot(x, funct_scores, basis_scores, solvent_scores),
    )

    best = sorted_lots[0]
    if isinstance(best, LevelOfTheory):
        return best.value
    else:
        return best<|MERGE_RESOLUTION|>--- conflicted
+++ resolved
@@ -208,15 +208,11 @@
             all_lot_solvs = set(lot_solvents.values())
             for lot_solv in all_lot_solvs:
                 relevant_calcs = sorted(
-<<<<<<< HEAD
                     [
                         doc
                         for doc in task_group
                         if doc.lot_solvent == lot_solv and doc.is_valid
                     ],
-=======
-                    [doc for doc in task_group if doc.level_of_theory == lot and doc.is_valid],
->>>>>>> bbe7e388
                     key=evaluate_task,
                 )
 
@@ -267,15 +263,11 @@
             all_lot_solvs = set(lot_solvents.values())
             for lot_solv in all_lot_solvs:
                 relevant_calcs = sorted(
-<<<<<<< HEAD
                     [
                         doc
                         for doc in geometry_optimizations
                         if doc.lot_solvent == lot_solv and doc.is_valid
                     ],
-=======
-                    [doc for doc in geometry_optimizations if doc.level_of_theory == lot and doc.is_valid],
->>>>>>> bbe7e388
                     key=evaluate_task,
                 )
 
