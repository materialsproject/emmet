"""Core definition of a Molecule Document"""
<<<<<<< HEAD

from typing import Any, Dict, List, Mapping, Union, Optional
=======
>>>>>>> cbef175d

from typing import Any, Mapping

from pydantic import Field
from pymatgen.analysis.molecule_matcher import MoleculeMatcher
from pymatgen.core.structure import Molecule
from pymatgen.io.babel import BabelMolAdaptor

from emmet.core.material import CoreMoleculeDoc, PropertyOrigin
from emmet.core.mpid import MPculeID
from emmet.core.qchem.calc_types import CalcType, LevelOfTheory, TaskType
from emmet.core.qchem.task import TaskDocument
from emmet.core.settings import EmmetSettings
from emmet.core.utils import get_molecule_id

try:
    import openbabel
except ImportError:
    openbabel = None


__author__ = "Evan Spotte-Smith <ewcspottesmith@lbl.gov>"


SETTINGS = EmmetSettings()


def evaluate_lot(
    lot: LevelOfTheory | str,
    funct_scores: dict[str, int] = SETTINGS.QCHEM_FUNCTIONAL_QUALITY_SCORES,
    basis_scores: dict[str, int] = SETTINGS.QCHEM_BASIS_QUALITY_SCORES,
    solvent_scores: dict[str, int] = SETTINGS.QCHEM_SOLVENT_MODEL_QUALITY_SCORES,
):
    """
    Score the various components of a level of theory (functional, basis set,
    and solvent model), where a lower score is better than a higher score.

    :param lot: Level of theory to be evaluated
    :param funct_scores: Scores for various density functionals
    :param basis_scores: Scores for various basis sets
    :param solvent_scores: Scores for various implicit solvent models
    :return:
    """

    if isinstance(lot, LevelOfTheory):
        lot_comp = lot.value.split("/")
    else:
        lot_comp = lot.split("/")

    return (
        -1 * funct_scores.get(lot_comp[0], 0),
        -1 * basis_scores.get(lot_comp[1], 0),
        -1 * solvent_scores.get(lot_comp[2], 0),
    )


def evaluate_task(
    task: TaskDocument,
    funct_scores: dict[str, int] = SETTINGS.QCHEM_FUNCTIONAL_QUALITY_SCORES,
    basis_scores: dict[str, int] = SETTINGS.QCHEM_BASIS_QUALITY_SCORES,
    solvent_scores: dict[str, int] = SETTINGS.QCHEM_SOLVENT_MODEL_QUALITY_SCORES,
    task_quality_scores: dict[str, int] = SETTINGS.QCHEM_TASK_QUALITY_SCORES,
):
    """
    Helper function to order optimization calcs by
    - Level of theory
    - Electronic energy

    Note that lower scores indicate a higher quality.

    :param task: Task to be evaluated
    :param funct_scores: Scores for various density functionals
    :param basis_scores: Scores for various basis sets
    :param solvent_scores: Scores for various implicit solvent models
    :param task_quality_scores: Scores for various task types
    :return: tuple representing different levels of evaluation:
        - Task validity
        - Level of theory score
        - Task score
        - Electronic energy
    """

    lot = task.level_of_theory

    lot_eval = evaluate_lot(
        lot,
        funct_scores=funct_scores,
        basis_scores=basis_scores,
        solvent_scores=solvent_scores,
    )

    return (
        -1 * int(task.is_valid),
        sum(lot_eval),
        -1 * task_quality_scores.get(task.task_type.value, 0),
        task.output.final_energy,
    )


def evaluate_task_entry(
    entry: dict[str, Any],
    funct_scores: dict[str, int] = SETTINGS.QCHEM_FUNCTIONAL_QUALITY_SCORES,
    basis_scores: dict[str, int] = SETTINGS.QCHEM_BASIS_QUALITY_SCORES,
    solvent_scores: dict[str, int] = SETTINGS.QCHEM_SOLVENT_MODEL_QUALITY_SCORES,
    task_quality_scores: dict[str, int] = SETTINGS.QCHEM_TASK_QUALITY_SCORES,
):
    """
    Helper function to order optimization calcs by
    - Level of theory
    - Electronic energy

    Note that lower scores indicate a higher quality.

    :param task: Task to be evaluated
    :param funct_scores: Scores for various density functionals
    :param basis_scores: Scores for various basis sets
    :param solvent_scores: Scores for various implicit solvent models
    :param task_quality_scores: Scores for various task types
    :return: tuple representing different levels of evaluation:
        - Level of theory score
        - Task score
        - Electronic energy
    """

    lot = entry["level_of_theory"]

    lot_eval = evaluate_lot(
        lot,
        funct_scores=funct_scores,
        basis_scores=basis_scores,
        solvent_scores=solvent_scores,
    )

    return (
        sum(lot_eval),
        -1 * task_quality_scores.get(entry["task_type"], 0),
        entry["energy"],
    )


class MoleculeDoc(CoreMoleculeDoc):
    species: list[str] | None = Field(
        None, description="Ordered list of elements/species in this Molecule."
    )

    molecules: dict[str, Molecule] | None = Field(
        None,
        description="The lowest energy optimized structures for this molecule for each solvent.",
    )

    molecule_levels_of_theory: dict[str, str] | None = Field(
        None,
        description="Level of theory used to optimize the best molecular structure for each solvent.",
    )

    inchi: str | None = Field(
        None, description="International Chemical Identifier (InChI) for this molecule"
    )
    inchi_key: str | None = Field(
        None, description="Standardized hash of the InChI for this molecule"
    )

    calc_types: Mapping[str, CalcType] | None = Field(  # type: ignore
        None,
        description="Calculation types for all the calculations that make up this molecule",
    )
    task_types: Mapping[str, TaskType] | None = Field(
        None,
        description="Task types for all the calculations that make up this molecule",
    )
    levels_of_theory: Mapping[str, LevelOfTheory] | None = Field(
        None,
        description="Levels of theory types for all the calculations that make up this molecule",
    )
    solvents: Mapping[str, str] | None = Field(
        None,
        description="Solvents (solvent parameters) for all the calculations that make up this molecule",
    )
    lot_solvents: Mapping[str, str] | None = Field(
        None,
        description="Combinations of level of theory and solvent for all calculations that make up this molecule",
    )

    unique_calc_types: list[CalcType] | None = Field(
        None,
        description="Collection of all unique calculation types used for this molecule",
    )

    unique_task_types: list[TaskType] | None = Field(
        None,
        description="Collection of all unique task types used for this molecule",
    )

    unique_levels_of_theory: list[LevelOfTheory] | None = Field(
        None,
        description="Collection of all unique levels of theory used for this molecule",
    )

    unique_solvents: list[str] | None = Field(
        None,
        description="Collection of all unique solvents (solvent parameters) used for this molecule",
    )

    unique_lot_solvents: list[str] | None = Field(
        None,
        description="Collection of all unique combinations of level of theory and solvent used for this molecule",
    )

    origins: list[PropertyOrigin] | None = Field(
        None,
        description="List of property origins for tracking the provenance of properties",
    )

    entries: list[dict[str, Any]] | None = Field(
        None,
        description="Dictionary representations of all task documents for this molecule",
    )

    best_entries: Mapping[str, dict[str, Any]] | None = Field(
        None,
        description="Mapping for tracking the best entries at each level of theory (+ solvent) for Q-Chem calculations",
    )

    constituent_molecules: list[MPculeID] | None = Field(
        None,
        description="For cases where data from multiple MoleculeDocs have been compiled, a list of "
        "MPculeIDs of documents used to construct this document",
    )

    similar_molecules: list[MPculeID] | None = Field(
        None,
        description="List of MPculeIDs with of molecules similar (by e.g. structure) to this one",
    )

    @classmethod
    def from_tasks(
        cls,
        task_group: list[TaskDocument],
    ) -> "MoleculeDoc":
        """
        Converts a group of tasks into one molecule document

        Args:
            task_group: List of task document
        """

        if openbabel is None:
            raise ModuleNotFoundError(
                "openbabel must be installed to instantiate a MoleculeDoc from tasks"
            )

        if len(task_group) == 0:
            raise Exception("Must have more than one task in the group.")

        entries = [t.entry for t in task_group]

        # Metadata
        last_updated = max(task.last_updated for task in task_group)
        created_at = min(task.last_updated for task in task_group)
        task_ids = list({task.task_id for task in task_group})

        deprecated_tasks = {task.task_id for task in task_group if not task.is_valid}
        levels_of_theory = {task.task_id: task.level_of_theory for task in task_group}
        solvents = {task.task_id: task.solvent for task in task_group}
        lot_solvents = {task.task_id: task.lot_solvent for task in task_group}
        task_types = {task.task_id: task.task_type for task in task_group}
        calc_types = {task.task_id: task.calc_type for task in task_group}

        unique_lots = list(set(levels_of_theory.values()))
        unique_solvents = list(set(solvents.values()))
        unique_lot_solvents = list(set(lot_solvents.values()))
        unique_task_types = list(set(task_types.values()))
        unique_calc_types = list(set(calc_types.values()))

        mols = [task.output.initial_molecule for task in task_group]

        # If we're dealing with single-atoms, process is much different
        if all([len(m) == 1 for m in mols]):
            sorted_tasks = sorted(task_group, key=evaluate_task)

            molecule = sorted_tasks[0].output.initial_molecule
            species = [e.symbol for e in molecule.species]

            molecule_id = get_molecule_id(molecule, node_attr="coords")

            # Initial molecules. No geometry should change for a single atom
            initial_molecules = [molecule]

            # Deprecated
            deprecated = all(task.task_id in deprecated_tasks for task in task_group)

            # Origins
            origins = [
                PropertyOrigin(
                    name="molecule",
                    task_id=sorted_tasks[0].task_id,
                    last_updated=sorted_tasks[0].last_updated,
                )
            ]

            # entries
            best_entries = dict()
            for lot_solv in unique_lot_solvents:
                relevant_calcs = sorted(
                    [
                        doc
                        for doc in task_group
                        if doc.lot_solvent == lot_solv and doc.is_valid
                    ],
                    key=evaluate_task,
                )

                if len(relevant_calcs) > 0:
                    best_task_doc = relevant_calcs[0]
                    entry = best_task_doc.entry
                    best_entries[lot_solv] = entry

        else:
            geometry_optimizations = [
                task
                for task in task_group
                if task.task_type
                in [
                    TaskType.Geometry_Optimization,
                    TaskType.Frequency_Flattening_Geometry_Optimization,
                    "Geometry Optimization",
                    "Frequency Flattening Geometry Optimization",
                ]  # noqa: E501
            ]

            try:
                best_molecule_calc = sorted(geometry_optimizations, key=evaluate_task)[
                    0
                ]
            except IndexError:
                raise Exception("No geometry optimization calculations available!")
            molecule = best_molecule_calc.output.optimized_molecule
            species = [e.symbol for e in molecule.species]
            molecule_id = get_molecule_id(molecule, node_attr="coords")

            # Initial molecules
            initial_molecules = list()
            for task in task_group:
                if isinstance(task.orig["molecule"], Molecule):
                    initial_molecules.append(task.orig["molecule"])
                else:
                    initial_molecules.append(Molecule.from_dict(task.orig["molecule"]))

            mm = MoleculeMatcher()
            initial_molecules = [
                group[0] for group in mm.group_molecules(initial_molecules)
            ]

            # Deprecated
            deprecated = all(
                task.task_id in deprecated_tasks for task in geometry_optimizations
            )
            deprecated = deprecated or best_molecule_calc.task_id in deprecated_tasks

            # Origins
            origins = [
                PropertyOrigin(
                    name="molecule",
                    task_id=best_molecule_calc.task_id,
                    last_updated=best_molecule_calc.last_updated,
                )
            ]

            # entries
            best_entries = dict()
            all_lot_solvs = set(lot_solvents.values())
            for lot_solv in all_lot_solvs:
                relevant_calcs = sorted(
                    [
                        doc
                        for doc in geometry_optimizations
                        if doc.lot_solvent == lot_solv and doc.is_valid
                    ],
                    key=evaluate_task,
                )

                if len(relevant_calcs) > 0:
                    best_task_doc = relevant_calcs[0]
                    entry = best_task_doc.entry
                    best_entries[lot_solv] = entry

        for entry in entries:
            entry["entry_id"] = molecule_id

        ad = BabelMolAdaptor(molecule)
        openbabel.StereoFrom3D(ad.openbabel_mol)

        inchi = ad.pybel_mol.write("inchi").strip()  # type: ignore[attr-defined]
        inchikey = ad.pybel_mol.write("inchikey").strip()  # type: ignore[attr-defined]

        return cls.from_molecule(
            molecule=molecule,
            molecule_id=molecule_id,
            species=species,
            inchi=inchi,
            inchi_key=inchikey,
            initial_molecules=initial_molecules,
            last_updated=last_updated,
            created_at=created_at,
            task_ids=task_ids,
            calc_types=calc_types,
            levels_of_theory=levels_of_theory,
            solvents=solvents,
            lot_solvents=lot_solvents,
            task_types=task_types,
            unique_levels_of_theory=unique_lots,
            unique_solvents=unique_solvents,
            unique_lot_solvents=unique_lot_solvents,
            unique_task_types=unique_task_types,
            unique_calc_types=unique_calc_types,
            deprecated=deprecated,
            deprecated_tasks=deprecated_tasks,
            origins=origins,
            entries=entries,
            best_entries=best_entries,
        )

    @classmethod
    def construct_deprecated_molecule(
        cls,
        task_group: list[TaskDocument],
    ) -> "MoleculeDoc":
        """
        Converts a group of tasks into a deprecated molecule document

        Args:
            task_group: List of task document
        """
        if len(task_group) == 0:
            raise Exception("Must have more than one task in the group.")

        # Metadata
        last_updated = max(task.last_updated for task in task_group)
        created_at = min(task.last_updated for task in task_group)
        task_ids = list({task.task_id for task in task_group})

        deprecated_tasks = {task.task_id for task in task_group}
        levels_of_theory = {task.task_id: task.level_of_theory for task in task_group}
        solvents = {task.task_id: task.solvent for task in task_group}
        lot_solvents = {task.task_id: task.lot_solvent for task in task_group}
        task_types = {task.task_id: task.task_type for task in task_group}
        calc_types = {task.task_id: task.calc_type for task in task_group}

        unique_lots = list(set(levels_of_theory.values()))
        unique_solvents = list(set(solvents.values()))
        unique_lot_solvents = list(set(lot_solvents.values()))
        unique_task_types = list(set(task_types.values()))
        unique_calc_types = list(set(calc_types.values()))

        # Arbitrarily choose task with lowest ID
        molecule = sorted(task_group, key=lambda x: x.task_id)[
            0
        ].output.initial_molecule
        species = [e.symbol for e in molecule.species]

        # Molecule ID
        molecule_id = get_molecule_id(molecule, "coords")

        ad = BabelMolAdaptor(molecule)
        openbabel.StereoFrom3D(ad.openbabel_mol)

        inchi = ad.pybel_mol.write("inchi").strip()  # type: ignore[attr-defined]
        inchikey = ad.pybel_mol.write("inchikey").strip()  # type: ignore[attr-defined]

        return cls.from_molecule(
            molecule=molecule,
            molecule_id=molecule_id,
            species=species,
            inchi=inchi,
            inchi_key=inchikey,
            last_updated=last_updated,
            created_at=created_at,
            task_ids=task_ids,
            calc_types=calc_types,
            levels_of_theory=levels_of_theory,
            solvents=solvents,
            lot_solvents=lot_solvents,
            task_types=task_types,
            unique_levels_of_theory=unique_lots,
            unique_solvents=unique_solvents,
            unique_lot_solvents=unique_lot_solvents,
            unique_task_types=unique_task_types,
            unique_calc_types=unique_calc_types,
            deprecated=True,
            deprecated_tasks=deprecated_tasks,
        )


def best_lot(
    mol_doc: MoleculeDoc,
    funct_scores: dict[str, int] = SETTINGS.QCHEM_FUNCTIONAL_QUALITY_SCORES,
    basis_scores: dict[str, int] = SETTINGS.QCHEM_BASIS_QUALITY_SCORES,
    solvent_scores: dict[str, int] = SETTINGS.QCHEM_SOLVENT_MODEL_QUALITY_SCORES,
) -> str:
    """

    Return the best level of theory used within a MoleculeDoc

    :param mol_doc: MoleculeDoc
    :param funct_scores: Scores for various density functionals
    :param basis_scores: Scores for various basis sets
    :param solvent_scores: Scores for various implicit solvent models

    :return: string representation of LevelOfTheory
    """

    sorted_lots = sorted(
        mol_doc.best_entries.keys(),  # type: ignore
        key=lambda x: evaluate_lot(x, funct_scores, basis_scores, solvent_scores),
    )

    best = sorted_lots[0]
    if isinstance(best, LevelOfTheory):
        return best.value
    else:
        return best<|MERGE_RESOLUTION|>--- conflicted
+++ resolved
@@ -1,9 +1,4 @@
 """Core definition of a Molecule Document"""
-<<<<<<< HEAD
-
-from typing import Any, Dict, List, Mapping, Union, Optional
-=======
->>>>>>> cbef175d
 
 from typing import Any, Mapping
 
