"""Utilities to determine level of theory, task type, and calculation type for Q-Chem calculations"""
<<<<<<< HEAD

from typing import Any, Dict, Optional
=======
>>>>>>> cbef175d

from typing import Any

from emmet.core.qchem.calc_types import CalcType, LevelOfTheory, TaskType
from emmet.core.qchem.calc_types.calc_types import BASIS_SETS, FUNCTIONALS

__author__ = "Evan Spotte-Smith <ewcspottesmith@lbl.gov>"

# TODO : better string translation
functional_synonyms = {
    "b97mv": "b97m-v",
    "b97mrv": "b97m-rv",
    "wb97xd": "wb97x-d",
    "wb97xd3": "wb97x-d3",
    "wb97xv": "wb97x-v",
    "wb97mv": "wb97m-v",
}

smd_synonyms = {
    "DIELECTRIC=7,230;N=1,410;ALPHA=0,000;BETA=0,859;GAMMA=36,830;PHI=0,000;PSI=0,000": "diglyme",
    "DIELECTRIC=18,500;N=1,415;ALPHA=0,000;BETA=0,735;GAMMA=20,200;PHI=0,000;PSI=0,000": "3:7 EC:EMC",
}


def level_of_theory(parameters: dict[str, Any]) -> LevelOfTheory:
    """

    Returns the level of theory for a calculation,
    based on the input parameters given to Q-Chem

    Args:
        parameters: dict of Q-Chem input parameters

    """

    funct_raw = parameters.get("rem", dict()).get("method")
    basis_raw = parameters.get("rem", dict()).get("basis")

    if funct_raw is None or basis_raw is None:
        raise ValueError(
            'Method and basis must be included in "rem" section ' "of parameters!"
        )

    disp_corr = parameters.get("rem", dict()).get("dft_d")

    if disp_corr is None:
        funct_lower = funct_raw.lower()
        funct_lower = functional_synonyms.get(funct_lower, funct_lower)
    else:
        # Replace Q-Chem terms for D3 tails with more common expressions
        disp_corr = disp_corr.replace("_bj", "(bj)").replace("_zero", "(0)")
        funct_lower = f"{funct_raw}-{disp_corr}"

    basis_lower = basis_raw.lower()

    functional = [f for f in FUNCTIONALS if f.lower() == funct_lower]
    if not functional:
        raise ValueError(f"Unexpected functional {funct_lower}!")

    functional = functional[0]

    basis = [b for b in BASIS_SETS if b.lower() == basis_lower]
    if not basis:
        raise ValueError(f"Unexpected basis set {basis_lower}!")

    basis = basis[0]

    solvent_method = parameters["rem"].get("solvent_method", "").lower()
    if solvent_method == "":
        solvation = "VACUUM"
    elif solvent_method in ["pcm", "cosmo"]:
        solvation = "PCM"
    # TODO: Add this once added into pymatgen and atomate
    # elif solvent_method == "isosvp":
    #     if parameters.get("svp", {}).get("idefesr", 0):
    #         solvation = "CMIRS"
    #     else:
    #         solvation = "ISOSVP"
    elif solvent_method == "smd":
        solvation = "SMD"
    else:
        raise ValueError(f"Unexpected implicit solvent method {solvent_method}!")

    lot = f"{functional}/{basis}/{solvation}"

    return LevelOfTheory(lot)


def solvent(parameters: dict[str, Any], custom_smd: str | None = None) -> str:
    """
    Returns the solvent used for this calculation.

    Args:
        parameters: dict of Q-Chem input parameters
        custom_smd: (Optional) string representing SMD parameters for a
        non-standard solvent
    """

    lot = level_of_theory(parameters)
    solvation = lot.value.split("/")[-1]

    if solvation == "PCM":
        dielectric = float(parameters.get("solvent", {}).get("dielectric", 78.39))
        dielectric_string = f"{dielectric:.2f}".replace(".", ",")
        return f"DIELECTRIC={dielectric_string}"
    # TODO: Add this once added into pymatgen and atomate
    # elif solvation == "ISOSVP":
    #     dielectric = float(parameters.get("svp", {}).get("dielst", 78.39))
    #     rho = float(parameters.get("svp", {}).get("rhoiso", 0.001))
    #     return f"DIELECTRIC={round(dielectric, 2)},RHO={round(rho, 4)}"
    # elif solvation == "CMIRS":
    #     dielectric = float(parameters.get("svp", {}).get("dielst", 78.39))
    #     rho = float(parameters.get("svp", {}).get("rhoiso", 0.001))
    #     a = parameters.get("pcm_nonels", {}).get("a")
    #     b = parameters.get("pcm_nonels", {}).get("b")
    #     c = parameters.get("pcm_nonels", {}).get("c")
    #     d = parameters.get("pcm_nonels", {}).get("d")
    #     solvrho = parameters.get("pcm_nonels", {}).get("solvrho")
    #     gamma = parameters.get("pcm_nonels", {}).get("gamma")
    #
    #     string = f"DIELECTRIC={round(dielectric, 2)},RHO={round(rho, 4)}"
    #     for name, (piece, digits) in {"A": (a, 6), "B": (b, 6), "C": (c, 1), "D": (d, 3),
    #                                   "SOLVRHO": (solvrho, 2), "GAMMA": (gamma, 1)}.items():
    #         if piece is None:
    #             piecestring = "NONE"
    #         else:
    #             piecestring = f"{name}={round(float(piece), digits)}"
    #         string += "," + piecestring
    #     return string
    elif solvation == "SMD":
        solvent = parameters.get("smx", {}).get("solvent", "water")
        if solvent == "other":
            if custom_smd is None:
                raise ValueError(
                    "SMD calculation with solvent=other requires custom_smd!"
                )

            names = ["DIELECTRIC", "N", "ALPHA", "BETA", "GAMMA", "PHI", "PSI"]
            numbers = [float(x) for x in custom_smd.split(",")]

            string = ""
            for name, number in zip(names, numbers):
                string += f"{name}={number:.3f};"
            return string.rstrip(",").rstrip(";").replace(".", ",")
        else:
            return f"SOLVENT={solvent.upper()}"
    else:
        return "NONE"


def lot_solvent_string(
    parameters: dict[str, Any], custom_smd: str | None = None
) -> str:
    """
    Returns a string representation of the level of theory and solvent used for this calculation.

    Args:
        parameters: dict of Q-Chem input parameters
        custom_smd: (Optional) string representing SMD parameters for a
        non-standard solvent
    """

    lot = level_of_theory(parameters).value
    solv = solvent(parameters, custom_smd=custom_smd)
    return f"{lot}({solv})"


def task_type(orig: dict[str, Any], special_run_type: str | None = None) -> TaskType:
    if special_run_type == "frequency_flattener":
        return TaskType("Frequency Flattening Geometry Optimization")
    elif special_run_type == "ts_frequency_flattener":
        return TaskType("Frequency Flattening Transition State Geometry Optimization")

    if orig["rem"].get("job_type") == "sp":
        return TaskType("Single Point")
    elif orig["rem"].get("job_type") == "force":
        return TaskType("Force")
    elif orig["rem"].get("job_type") == "opt":
        return TaskType("Geometry Optimization")
    elif orig["rem"].get("job_type") == "ts":
        return TaskType("Transition State Geometry Optimization")
    elif orig["rem"].get("job_type") == "freq":
        return TaskType("Frequency Analysis")

    return TaskType("Unknown")


def calc_type(special_run_type: str, orig: dict[str, Any]) -> CalcType:
    """
    Determines the calc type

    Args:
        inputs: inputs dict with an incar, kpoints, potcar, and poscar dictionaries
        parameters: Dictionary of VASP parameters from Vasprun.xml
    """
    rt = level_of_theory(orig).value
    tt = task_type(orig, special_run_type=special_run_type).value
    return CalcType(f"{rt} {tt}")<|MERGE_RESOLUTION|>--- conflicted
+++ resolved
@@ -1,9 +1,4 @@
 """Utilities to determine level of theory, task type, and calculation type for Q-Chem calculations"""
-<<<<<<< HEAD
-
-from typing import Any, Dict, Optional
-=======
->>>>>>> cbef175d
 
 from typing import Any
 
