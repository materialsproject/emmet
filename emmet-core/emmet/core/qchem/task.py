--- conflicted
+++ resolved
@@ -1,12 +1,8 @@
-<<<<<<< HEAD
-""" Core definition of a Q-Chem Task Document """
-from typing import Any, Dict, List, Optional, Callable
-=======
-# mypy: ignore-errors
-
 """Core definition of a Q-Chem Task Document"""
-from typing import Any, Callable
->>>>>>> 4bb6f721
+
+from __future__ import annotations
+
+from typing import Any, TYPE_CHECKING
 
 from pydantic import BaseModel, Field
 from pymatgen.core.structure import Molecule
@@ -24,6 +20,9 @@
 from emmet.core.structure import MoleculeMetadata
 from emmet.core.task import BaseTaskDocument
 from emmet.core.utils import ValueEnum
+
+if TYPE_CHECKING:
+    from collections.abc import Callable
 
 __author__ = "Evan Spotte-Smith <ewcspottesmith@lbl.gov>"
 
@@ -198,21 +197,13 @@
         return calc_type(self.special_run_type, self.orig)
 
     @property
-<<<<<<< HEAD
-    def entry(self) -> Dict[str, Any]:
+    def entry(self) -> dict[str, Any]:
         mol = None
         for mol_field in ("optimized_molecule", "initial_molecule"):
             if mol := getattr(self.output, mol_field, None):
                 break
         if not mol:
             raise ValueError("No molecule could be associated with the calculation.")
-=======
-    def entry(self) -> dict[str, Any]:
-        if self.output.optimized_molecule is not None:
-            mol = self.output.optimized_molecule
-        else:
-            mol = self.output.initial_molecule
->>>>>>> 4bb6f721
 
         if self.charge is None:
             charge = int(mol.charge)
