# mypy: ignore-errors

"""Core definition of a Q-Chem Task Document"""
<<<<<<< HEAD
from typing import Any, Dict, List, Optional, Callable
=======
from typing import Any, Callable
>>>>>>> cbef175d

from pydantic import BaseModel, Field
from pymatgen.core.structure import Molecule

from emmet.core.qchem.calc_types import (
    CalcType,
    LevelOfTheory,
    TaskType,
    calc_type,
    level_of_theory,
    lot_solvent_string,
    solvent,
    task_type,
)
from emmet.core.structure import MoleculeMetadata
from emmet.core.task import BaseTaskDocument
from emmet.core.utils import ValueEnum

__author__ = "Evan Spotte-Smith <ewcspottesmith@lbl.gov>"


class QChemStatus(ValueEnum):
    """
    Q-Chem Calculation State
    """

    SUCCESS = "successful"
    FAILED = "unsuccessful"


class OutputSummary(BaseModel):
    """
    Summary of an output for a Q-Chem calculation
    """

    initial_molecule: Molecule | None = Field(None, description="Input Molecule object")
    optimized_molecule: Molecule | None = Field(
        None, description="Optimized Molecule object"
    )

    final_energy: float | None = Field(
        None, description="Final electronic energy for the calculation (units: Hartree)"
    )
    enthalpy: float | None = Field(
        None, description="Total enthalpy of the molecule (units: kcal/mol)"
    )
    entropy: float | None = Field(
        None, description="Total entropy of the molecule (units: cal/mol-K"
    )

    mulliken: list[Any] | None = Field(
        None, description="Mulliken atomic partial charges and partial spins"
    )
    resp: list[float] | None = Field(
        None,
        description="Restrained Electrostatic Potential (RESP) atomic partial charges",
    )
    nbo: dict[str, Any] | None = Field(
        None, description="Natural Bonding Orbital (NBO) output"
    )

    frequencies: list[float] | None = Field(
        None, description="Vibrational frequencies of the molecule (units: cm^-1)"
    )

    dipoles: dict[str, Any] | None = Field(
        None, description="Electric dipole information for the molecule"
    )

    gradients: list[list[float]] | None = Field(
        None, description="Atomic forces, in atomic units (Ha/Bohr)"
    )

    precise_gradients: list[list[float]] | None = Field(
        None, description="High-precision atomic forces, in atomic units (Ha/Bohr)"
    )

    pcm_gradients: list[list[float]] | None = Field(
        None,
        description="Electrostatic atomic forces from polarizable continuum model (PCM) implicit solvation,"
        "in atomic units (Ha/Bohr).",
    )

    CDS_gradients: list[list[float]] | None = Field(
        None,
        description="Atomic force contributions from cavitation, dispersion, and structural rearrangement in the SMx"
        "family of implicit solvent models, in atomic units (Ha/Bohr)",
    )

    def as_dict(self) -> dict[str, Any]:
        return {
            "@module": self.__class__.__module__,
            "@class": self.__class__.__name__,
            "initial_molecule": self.initial_molecule,
            "optimized_molecule": self.optimized_molecule,
            "final_energy": self.final_energy,
            "enthalpy": self.enthalpy,
            "entropy": self.entropy,
            "mulliken": self.mulliken,
            "resp": self.resp,
            "nbo": self.nbo,
            "frequencies": self.frequencies,
            "dipoles": self.dipoles,
            "gradients": self.gradients,
            "precise_gradients": self.precise_gradients,
        }


class TaskDocument(BaseTaskDocument, MoleculeMetadata):
    """
    Definition of a Q-Chem task document
    """

    calc_code: str = "Q-Chem"
    completed: bool = True

    is_valid: bool = Field(
        True, description="Whether this task document passed validation or not"
    )
    state: QChemStatus | None = Field(None, description="State of this calculation")

    cputime: float | None = Field(None, description="The system CPU time in seconds")
    walltime: float | None = Field(None, description="The real elapsed time in seconds")

    calcs_reversed: list[dict] = Field(
        [], description="The 'raw' calculation docs used to assembled this task"
    )

    orig: dict[str, Any] = Field(
        {}, description="Summary of the original Q-Chem inputs"
    )
    output: OutputSummary = Field(OutputSummary())

    critic2: dict[str, Any] | None = Field(
        None, description="Output from Critic2 critical point analysis code"
    )
    custom_smd: str | None = Field(
        None, description="Parameter string for SMD implicit solvent model"
    )

    special_run_type: str | None = Field(
        None, description="Special workflow name (if applicable)"
    )

    smiles: str | None = Field(
        None,
        description="Simplified molecular-input line-entry system (SMILES) string for the molecule involved "
        "in this calculation.",
    )

    species_hash: str | None = Field(
        None,
        description="Weisfeiler Lehman (WL) graph hash using the atom species as the graph "
        "node attribute.",
    )
    coord_hash: str | None = Field(
        None,
        description="Weisfeiler Lehman (WL) graph hash using the atom coordinates as the graph "
        "node attribute.",
    )

    # TODO - type of `tags` field seems to differ among task databases
    # sometimes List, sometimes Dict
    # left as Any here to ensure tags don't cause validation to fail.
    tags: Any | None = Field(None, description="Metadata tags")

    warnings: dict[str, bool] | None = Field(
        None, description="Any warnings related to this task document"
    )

    @property
    def level_of_theory(self) -> LevelOfTheory:
        return level_of_theory(self.orig)

    @property
    def solvent(self) -> str:
        return solvent(self.orig, custom_smd=self.custom_smd)

    @property
    def lot_solvent(self) -> str:
        return lot_solvent_string(self.orig, custom_smd=self.custom_smd)

    @property
    def task_type(self) -> TaskType:
        return task_type(self.orig, special_run_type=self.special_run_type)

    @property
    def calc_type(self) -> CalcType:
        return calc_type(self.special_run_type, self.orig)

    @property
    def entry(self) -> dict[str, Any]:
        if self.output.optimized_molecule is not None:
            mol = self.output.optimized_molecule
        else:
            mol = self.output.initial_molecule

        if self.charge is None:
            charge = int(mol.charge)
        else:
            charge = int(self.charge)

        if self.spin_multiplicity is None:
            spin = mol.spin_multiplicity
        else:
            spin = self.spin_multiplicity

        entry_dict = {
            "entry_id": self.task_id,
            "task_id": self.task_id,
            "charge": charge,
            "spin_multiplicity": spin,
            "level_of_theory": self.level_of_theory,
            "solvent": self.solvent,
            "lot_solvent": self.lot_solvent,
            "custom_smd": self.custom_smd,
            "task_type": self.task_type,
            "calc_type": self.calc_type,
            "molecule": mol,
            "composition": mol.composition,
            "formula": mol.composition.alphabetical_formula,
            "energy": self.output.final_energy,
            "output": self.output.as_dict(),
            "critic2": self.critic2,
            "orig": self.orig,
            "tags": self.tags,
            "last_updated": self.last_updated,
            "species_hash": self.species_hash,
            "coord_hash": self.coord_hash,
        }

        return entry_dict


def filter_task_type(
    entries: list[dict[str, Any]],
    task_type: TaskType,
    sort_by: Callable | None = None,
) -> list[dict[str, Any]]:
    """
    Filter (and sort) TaskDocument entries based on task type

    :param entries: List of TaskDocument entry dicts
    :param TaskType: TaskType to accept
    :param sort_by: Function used to sort (default None)
    :return: Filtered (sorted) list of entries
    """

    filtered = [f for f in entries if f["task_type"] == task_type]

    if sort_by is not None:
        return sorted(filtered, key=sort_by)
    else:
        return filtered<|MERGE_RESOLUTION|>--- conflicted
+++ resolved
@@ -1,11 +1,7 @@
 # mypy: ignore-errors
 
 """Core definition of a Q-Chem Task Document"""
-<<<<<<< HEAD
-from typing import Any, Dict, List, Optional, Callable
-=======
 from typing import Any, Callable
->>>>>>> cbef175d
 
 from pydantic import BaseModel, Field
 from pymatgen.core.structure import Molecule
