--- conflicted
+++ resolved
@@ -16,19 +16,11 @@
 
     public_name: str = Field(
         None,
-<<<<<<< HEAD
-        title="Public name",
-=======
->>>>>>> ee51e553
         description="Public name of submitter.",
     )
 
     public_email: str = Field(
         None,
-<<<<<<< HEAD
-        title="Public email",
-=======
->>>>>>> ee51e553
         description="Public email of submitter.",
     )
 
