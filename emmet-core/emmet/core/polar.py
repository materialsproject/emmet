--- conflicted
+++ resolved
@@ -37,7 +37,6 @@
     n: float = Field(description="Refractive index.")
 
     @classmethod
-<<<<<<< HEAD
     def from_ionic_and_electronic(
         cls,
         material_id: MPID,
@@ -55,31 +54,16 @@
         return super().from_structure(
             meta_structure=structure,
             material_id=material_id,
-=======
-    def from_ionic_and_electronic(cls, ionic: Matrix3D, electronic: Matrix3D, material_id: str):
-
-        total = (np.array(ionic) + np.array(electronic)).tolist()
-
-        return cls(
->>>>>>> 33aa32c8
             **{
                 "total": total.tolist(),
                 "ionic": ionic_tensor.tolist(),
                 "electronic": electronic_tensor.tolist(),
                 "e_total": np.average(np.diagonal(total)),
-<<<<<<< HEAD
                 "e_ionic": np.average(np.diagonal(ionic_tensor)),
                 "e_electronic": np.average(np.diagonal(electronic_tensor)),
                 "n": np.sqrt(np.average(np.diagonal(electronic_tensor))),
             },
             **kwargs,
-=======
-                "e_ionic": np.average(np.diagonal(ionic)),
-                "e_electronic": np.average(np.diagonal(electronic)),
-                "n": np.sqrt(np.average(np.diagonal(electronic))),
-                "material_id": material_id
-            }
->>>>>>> 33aa32c8
         )
 
 
@@ -135,16 +119,10 @@
                 "ionic": ionic_tensor.zeroed().voigt.tolist(),
                 "electronic": electronic_tensor.zeroed().voigt.tolist(),
                 "e_ij_max": charges[max_index],
-<<<<<<< HEAD
                 "max_direction": tuple(np.round(max_direction / min_val)),
                 "strain_for_max": tuple(strains[max_index]),
             },
             **kwargs,
-        )
-=======
-                "max_direction": np.round(max_direction / min_val),
-                "strain_for_max": strains[max_index],
-            }
         )
 
 
@@ -178,5 +156,4 @@
     ir_dielectric_tensor: dict = Field(
         None,
         description="Serialized version of a pymatgen IRDielectricTensor object."
-    )
->>>>>>> 33aa32c8
+    )