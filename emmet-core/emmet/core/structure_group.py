--- conflicted
+++ resolved
@@ -102,13 +102,9 @@
 
     @classmethod
     def from_grouped_entries(
-<<<<<<< HEAD
-            cls, entries: List[Union[ComputedEntry, ComputedStructureEntry]], ignored_specie: str,
-=======
         cls,
         entries: List[Union[ComputedEntry, ComputedStructureEntry]],
         ignored_specie: str,
->>>>>>> 65db8bba
     ) -> "StructureGroupDoc":
         """ "
         Assuming a list of entries are already grouped together, create a StructureGroupDoc
@@ -209,12 +205,8 @@
 
     @staticmethod
     def get_host_and_insertion_ids(
-<<<<<<< HEAD
-            entries: List[Union[ComputedEntry, ComputedStructureEntry]], ignored_specie: str,
-=======
         entries: List[Union[ComputedEntry, ComputedStructureEntry]],
         ignored_specie: str,
->>>>>>> 65db8bba
     ) -> dict:
         host_and_insertion_ids = {
             "host_id": None,
@@ -243,13 +235,9 @@
 
 
 def group_entries_with_structure_matcher(
-<<<<<<< HEAD
-        g, struct_matcher: StructureMatcher, working_ion: Optional[str] = None,
-=======
     g,
     struct_matcher: StructureMatcher,
     working_ion: Optional[str] = None,
->>>>>>> 65db8bba
 ) -> Iterable[List[Union[ComputedStructureEntry]]]:
     """
     Group the entries together based on similarity of the  primitive cells
