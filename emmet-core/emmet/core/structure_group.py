import logging
import operator
from datetime import datetime
from itertools import groupby
from typing import Iterable, List, Optional, Union

from monty.json import MontyDecoder
from pydantic import BaseModel, Field, validator
from pymatgen.analysis.structure_matcher import ElementComparator, StructureMatcher
from pymatgen.core.composition import Composition
from pymatgen.entries.computed_entries import ComputedEntry, ComputedStructureEntry
from pymatgen.symmetry.analyzer import SpacegroupAnalyzer

logger = logging.getLogger(__name__)


def generic_groupby(list_in, comp=operator.eq) -> List[int]:
    """
    Group a list of unsortable objects
    Args:
        list_in: A list of generic objects
        comp: (Default value = operator.eq) The comparator
    Returns:
        [int] list of labels for the input list
    """
    list_out = [None] * len(list_in)  # type: List[Union[int, None]]
    label_num = 0
    for i1, ls1 in enumerate(list_out):
        if ls1 is not None:
            continue
        list_out[i1] = label_num
<<<<<<< HEAD
        for i2, ls2 in list(enumerate(list_out))[i1 + 1 :]:
=======
        for i2, ls2 in list(enumerate(list_out))[(i1 + 1):]:
>>>>>>> bbe7e388
            if comp(list_in[i1], list_in[i2]):
                if list_out[i2] is None:
                    list_out[i2] = list_out[i1]
                else:
                    list_out[i1] = list_out[i2]
                    label_num -= 1
        label_num += 1
    return list_out  # type: ignore


def s_hash(el):
    return el.data["comp_delith"]


class StructureGroupDoc(BaseModel):
    """
    Group of structure
    """

    group_id: str = Field(
        None,
        description="The combined material_id of the grouped document is given by the numerically smallest "
        "material_id, you can also append the followed by the ignored species at the end.",
    )

<<<<<<< HEAD
    has_distinct_compositions: bool = Field(
        None, description="True if multiple compositions are present in the group."
    )

    material_ids: list = Field(
        None,
        description="A list of materials ids for all of the materials that were grouped together.",
=======
    has_distinct_compositions: bool = Field(None, description="True if multiple compositions are present in the group.")

    material_ids: list = Field(
        None, description="A list of materials ids for all of the materials that were grouped together."
>>>>>>> bbe7e388
    )

    host_material_ids: list = Field(
        None,
        description="Material id(s) that correspond(s) to the host structure(s), which has/have the lowest"
        "concentration of ignored specie.",
    )

    insertion_material_ids: list = Field(
        None,
        description="Material ids that correspond to the non-host structures identified in a given structure group.",
    )

    framework_formula: str = Field(
<<<<<<< HEAD
        None,
        description="The chemical formula for the framework (the materials system without the ignored species).",
    )

    ignored_specie: str = Field(
        None,
        description="Ignored atomic specie which is usually the working ion (ex: Li, Mg, or Ca).",
=======
        None, description="The chemical formula for the framework (the materials system without the ignored species)."
    )

    ignored_specie: str = Field(
        None, description="Ignored atomic specie which is usually the working ion (ex: Li, Mg, or Ca)."
>>>>>>> bbe7e388
    )

    chemsys: str = Field(
        None,
        description="The chemical system this group belongs to, if the atoms for the ignored species is "
        "present the chemsys will also include the ignored species.",
    )

<<<<<<< HEAD
    last_updated: datetime = Field(
        None, description="Timestamp when this document was built."
    )
=======
    last_updated: datetime = Field(None, description="Timestamp when this document was built.")
>>>>>>> bbe7e388

    # Make sure that the datetime field is properly formatted
    @validator("last_updated", pre=True)
    def last_updated_dict_ok(cls, v):
        return MontyDecoder().process_decoded(v)

    @classmethod
    def from_grouped_entries(
<<<<<<< HEAD
        cls,
        entries: List[Union[ComputedEntry, ComputedStructureEntry]],
        ignored_specie: str,
=======
        cls, entries: List[Union[ComputedEntry, ComputedStructureEntry]], ignored_specie: str,
>>>>>>> bbe7e388
    ) -> "StructureGroupDoc":
        """ "
        Assuming a list of entries are already grouped together, create a StructureGroupDoc
        Args:
            entries: A list of entries that is already grouped together.
            ignored_specie: The specie that is ignored during structure matching
        """
        all_atoms = set()
        all_comps = set()
        for ient in entries:
            all_atoms |= set(ient.composition.as_dict().keys())
            all_comps.add(ient.composition.reduced_formula)

        common_atoms = all_atoms - set([ignored_specie])
        if len(common_atoms) == 0:
            framework_str = "ignored"
        else:
            comp_d = {k: entries[0].composition.as_dict()[k] for k in common_atoms}
            framework_comp = Composition.from_dict(comp_d)
            framework_str = framework_comp.reduced_formula
        ids = [ient.data["material_id"] for ient in entries]
        sub_script = "_".join([ignored_specie])
        host_and_insertion_ids = StructureGroupDoc.get_host_and_insertion_ids(
            entries=entries, ignored_specie=ignored_specie
        )
        fields = {
            "group_id": f"{host_and_insertion_ids['host_id']}_{sub_script}",
            "material_ids": ids,
            "host_material_ids": host_and_insertion_ids["host_ids"],
            "insertion_material_ids": host_and_insertion_ids["insertion_ids"],
            "framework_formula": framework_str,
            "ignored_specie": ignored_specie,
            "chemsys": "-".join(sorted(all_atoms | set([ignored_specie]))),
            "has_distinct_compositions": len(all_comps) > 1,
        }

        return cls(**fields)

    @classmethod
    def from_ungrouped_structure_entries(
        cls,
        entries: List[Union[ComputedEntry, ComputedStructureEntry]],
        ignored_specie: str,
        ltol: float = 0.2,
        stol: float = 0.3,
        angle_tol: float = 5.0,
    ) -> List["StructureGroupDoc"]:
        """
        Create a list of StructureGroupDocs from a list of ungrouped entries.

        Args:
            entries: the list of ComputedStructureEntries to process.
            ignored_specie: the ignored specie for the structure matcher
            ltol: length tolerance for the structure matcher
            stol: site position tolerance for the structure matcher
            angle_tol: angel tolerance for the structure matcher
        """

        results = []
        sm = StructureMatcher(
            comparator=ElementComparator(),
            primitive_cell=True,
            ignored_species=[ignored_specie],
            ltol=ltol,
            stol=stol,
            angle_tol=angle_tol,
        )

        # Add a framework field to each entry's data attribute
        for ient in entries:
            ient.data["framework"] = _get_framework(ient.composition.reduced_formula, ignored_specie)

        # split into groups for each framework, must sort before grouping
        entries.sort(key=lambda x: x.data["framework"])
        framework_groups = groupby(entries, key=lambda x: x.data["framework"])

        cnt_ = 0
        for framework, f_group in framework_groups:
            # if you only have ignored atoms put them into one "ignored" group
            f_group_l = list(f_group)
            if framework == "ignored":
                struct_group = cls.from_grouped_entries(f_group_l, ignored_specie=ignored_specie)
                cnt_ += len(struct_group.material_ids)
                continue

            logger.debug(f"Performing structure matching for {framework} with {len(f_group_l)} documents.")
            for g in group_entries_with_structure_matcher(f_group_l, sm):
                struct_group = cls.from_grouped_entries(g, ignored_specie=ignored_specie)
                cnt_ += len(struct_group.material_ids)
                results.append(struct_group)
        if cnt_ != len(entries):
            raise RuntimeError(
                "The number of entries in all groups the end does not match the number of supplied entries documents."
                "Something is seriously wrong, please rebuild the entire database and see if the problem persists."
            )
        return results

    @staticmethod
    def get_host_and_insertion_ids(
<<<<<<< HEAD
        entries: List[Union[ComputedEntry, ComputedStructureEntry]],
        ignored_specie: str,
=======
        entries: List[Union[ComputedEntry, ComputedStructureEntry]], ignored_specie: str,
>>>>>>> bbe7e388
    ) -> dict:
        host_and_insertion_ids = {
            "host_id": None,
            "host_ids": [],
            "host_entries": [],
            "insertion_ids": [],
        }  # type:dict
        ignored_specie_min_fraction = min(
            [e.composition.get_atomic_fraction(ignored_specie) for e in entries]
        )

        for e in entries:
            if (
                e.composition.get_atomic_fraction(ignored_specie)
                == ignored_specie_min_fraction
            ):
                host_and_insertion_ids["host_entries"].append(e)
                host_and_insertion_ids["host_ids"].append(e.data["material_id"])
            else:
                host_and_insertion_ids["insertion_ids"].append(e.data["material_id"])
        host_and_insertion_ids["host_id"] = min(
            host_and_insertion_ids["host_entries"], key=lambda x: x.energy_per_atom
        ).data["material_id"]

        return host_and_insertion_ids


def group_entries_with_structure_matcher(
<<<<<<< HEAD
    g,
    struct_matcher: StructureMatcher,
    working_ion: str = None,
=======
    g, struct_matcher: StructureMatcher, working_ion: Optional[str] = None,
>>>>>>> bbe7e388
) -> Iterable[List[Union[ComputedStructureEntry]]]:
    """
    Group the entries together based on similarity of the  primitive cells
    Args:
        g: a list of entries
        struct_matcher: the StructureMatcher object used to aggregate structures
        working_ion: the name of the working ion, if none use the first ignored species
            from the structure_matcher
    Returns:
        subgroups: subgroups that are grouped together based on structure similarity
    """
    if working_ion is None:
        wion = struct_matcher.as_dict()["ignored_species"][0]

    # Sort the entries by symmetry and by working ion fraction
    def get_num_sym_ops(ent):
        sga = SpacegroupAnalyzer(ent.structure)
        return len(sga.get_space_group_operations())

    g.sort(key=get_num_sym_ops, reverse=True)
    g.sort(key=lambda x: x.composition.get_atomic_fraction(wion))

    labs = generic_groupby(g, comp=lambda x, y: struct_matcher.fit(x.structure, y.structure, symmetric=True),)
    for ilab in set(labs):
        sub_g = [g[itr] for itr, jlab in enumerate(labs) if jlab == ilab]
        yield [el for el in sub_g]


def _get_id_num(task_id) -> Union[int, str]:
    if isinstance(task_id, int):
        return task_id
    if isinstance(task_id, str):
        return int(task_id.split("-")[-1])
    else:
        raise ValueError("TaskID needs to be either a number or of the form xxx-#####")


def _get_framework(formula, ignored_specie) -> str:
    """
    Return the reduced formula of the entry without any of the ignored species
    Return 'ignored' if the all the atoms are ignored
    """
    dd_ = Composition(formula).as_dict()
    if dd_.keys() == set([ignored_specie]):
        return "ignored"
    if ignored_specie in dd_:
        dd_.pop(ignored_specie)
    return Composition.from_dict(dd_).reduced_formula<|MERGE_RESOLUTION|>--- conflicted
+++ resolved
@@ -29,11 +29,7 @@
         if ls1 is not None:
             continue
         list_out[i1] = label_num
-<<<<<<< HEAD
         for i2, ls2 in list(enumerate(list_out))[i1 + 1 :]:
-=======
-        for i2, ls2 in list(enumerate(list_out))[(i1 + 1):]:
->>>>>>> bbe7e388
             if comp(list_in[i1], list_in[i2]):
                 if list_out[i2] is None:
                     list_out[i2] = list_out[i1]
@@ -59,7 +55,6 @@
         "material_id, you can also append the followed by the ignored species at the end.",
     )
 
-<<<<<<< HEAD
     has_distinct_compositions: bool = Field(
         None, description="True if multiple compositions are present in the group."
     )
@@ -67,12 +62,6 @@
     material_ids: list = Field(
         None,
         description="A list of materials ids for all of the materials that were grouped together.",
-=======
-    has_distinct_compositions: bool = Field(None, description="True if multiple compositions are present in the group.")
-
-    material_ids: list = Field(
-        None, description="A list of materials ids for all of the materials that were grouped together."
->>>>>>> bbe7e388
     )
 
     host_material_ids: list = Field(
@@ -87,7 +76,6 @@
     )
 
     framework_formula: str = Field(
-<<<<<<< HEAD
         None,
         description="The chemical formula for the framework (the materials system without the ignored species).",
     )
@@ -95,13 +83,6 @@
     ignored_specie: str = Field(
         None,
         description="Ignored atomic specie which is usually the working ion (ex: Li, Mg, or Ca).",
-=======
-        None, description="The chemical formula for the framework (the materials system without the ignored species)."
-    )
-
-    ignored_specie: str = Field(
-        None, description="Ignored atomic specie which is usually the working ion (ex: Li, Mg, or Ca)."
->>>>>>> bbe7e388
     )
 
     chemsys: str = Field(
@@ -110,13 +91,9 @@
         "present the chemsys will also include the ignored species.",
     )
 
-<<<<<<< HEAD
     last_updated: datetime = Field(
         None, description="Timestamp when this document was built."
     )
-=======
-    last_updated: datetime = Field(None, description="Timestamp when this document was built.")
->>>>>>> bbe7e388
 
     # Make sure that the datetime field is properly formatted
     @validator("last_updated", pre=True)
@@ -125,13 +102,9 @@
 
     @classmethod
     def from_grouped_entries(
-<<<<<<< HEAD
         cls,
         entries: List[Union[ComputedEntry, ComputedStructureEntry]],
         ignored_specie: str,
-=======
-        cls, entries: List[Union[ComputedEntry, ComputedStructureEntry]], ignored_specie: str,
->>>>>>> bbe7e388
     ) -> "StructureGroupDoc":
         """ "
         Assuming a list of entries are already grouped together, create a StructureGroupDoc
@@ -231,12 +204,8 @@
 
     @staticmethod
     def get_host_and_insertion_ids(
-<<<<<<< HEAD
         entries: List[Union[ComputedEntry, ComputedStructureEntry]],
         ignored_specie: str,
-=======
-        entries: List[Union[ComputedEntry, ComputedStructureEntry]], ignored_specie: str,
->>>>>>> bbe7e388
     ) -> dict:
         host_and_insertion_ids = {
             "host_id": None,
@@ -265,13 +234,9 @@
 
 
 def group_entries_with_structure_matcher(
-<<<<<<< HEAD
     g,
     struct_matcher: StructureMatcher,
     working_ion: str = None,
-=======
-    g, struct_matcher: StructureMatcher, working_ion: Optional[str] = None,
->>>>>>> bbe7e388
 ) -> Iterable[List[Union[ComputedStructureEntry]]]:
     """
     Group the entries together based on similarity of the  primitive cells
