name: testing

on:
  push:
    branches:
      - main

  pull_request:
    branches:
      - main

jobs:
  lint:
    runs-on: ubuntu-latest
    strategy:
      matrix:
        package: ["emmet-core", "emmet-builders", "emmet-api"]
    steps:
      - uses: actions/checkout@v3

      - uses: actions/setup-python@v4
        with:
          python-version: '3.9'
          cache: 'pip'

      - name: Install dependencies
        run: python -m pip install --upgrade pip flake8

      - name: Lint with flake8
        run: |
          # stop the build if there are Python syntax errors or undefined names
          flake8 --count --show-source --statistics ${{ matrix.package }}
          # exit-zero treats all errors as warnings.
          flake8 --count --exit-zero --max-complexity=20 --statistics ${{ matrix.package }}

  test:
    name: ${{ matrix.package }} (${{ matrix.os }}/py${{ matrix.python-version }})
    runs-on: ${{ matrix.os }}
    needs: lint
    strategy:
      matrix:
        os: ['ubuntu-latest']#  # TODO openbabel for windows and mac
        package: ["emmet-core", "emmet-builders", "emmet-api"]
        python-version: ["3.8", "3.9", "3.10"] # TODO numpy import error for pymatgen install in 3.10
    steps:
      - uses: actions/checkout@v3
        with:
          fetch-depth: 0
      - uses: actions/setup-python@v4
        with:
          python-version: ${{ matrix.python-version }}
          cache: 'pip'

      - name: Install OpenBabel on Ubuntu
        if: matrix.os == 'ubuntu-latest'
        shell: bash -l {0}
        run: |
          sudo apt-get update && sudo apt-get install openbabel libopenbabel-dev libeigen3-dev
          sudo ln -s /usr/include/openbabel3 /usr/local/include/openbabel3
          sudo ln -s /usr/include/eigen3 /usr/local/include/eigen3
<<<<<<< HEAD
=======

>>>>>>> 65db8bba
      - name: Install OpenBabel on MacOS
        if: matrix.os == 'macos-11'
        shell: bash -l {0}
        run: |
          brew install open-babel 
          echo "/Users/runner/Library/Python/${{ matrix.python-version }}/bin" >> $GITHUB_PATH


      - name: Install Python dependencies
        shell: bash -l {0}
        run: |
          python${{ matrix.python-version }} -m pip install --upgrade pip pip-tools
          python${{ matrix.python-version }} -m pip install --user `grep numpy ${{ matrix.package }}/requirements/${{ matrix.os }}_py${{ matrix.python-version }}_extras.txt`
          python${{ matrix.python-version }} -m piptools sync --user ${{ matrix.package }}/requirements/${{ matrix.os }}_py${{ matrix.python-version }}_extras.txt

      - name: Install editable emmet-core if needed
        shell: bash -l {0}
        if: matrix.package != 'emmet-core'
        run: python${{ matrix.python-version }} -m pip install --user --no-deps ./emmet-core

      - name: Install ${{ matrix.package }}
        shell: bash -l {0}
        run: python${{ matrix.python-version }} -m pip install --user --no-deps -e ./${{ matrix.package }}

      - name: Lint with mypy
        shell: bash -l {0}
        run: python${{ matrix.python-version }} -m mypy --namespace-package ${{ matrix.package }}/emmet

      - name: Test with pytest
        shell: bash -l {0}
        run: python${{ matrix.python-version }} -m pytest --cov=emmet --cov-report=xml ${{ matrix.package }}/tests

      - uses: codecov/codecov-action@v3.1.1
        with:
          token: ${{ secrets.CODECOV_TOKEN }}
          file: ./coverage.xml

  docs:
    needs: test
    runs-on: ubuntu-latest
    strategy:
      matrix:
        python-version: ["3.8"]

    steps:
      - uses: actions/checkout@v3
        with:
          fetch-depth: 0

      - uses: actions/setup-python@v4
        with:
          python-version: ${{ matrix.python-version }}
          cache: 'pip'

      - name: Install OpenBabel
        run: |
          sudo apt-get update && sudo apt-get install openbabel libopenbabel-dev
          sudo ln -s /usr/include/openbabel3 /usr/local/include/openbabel3

      - name: Install dependencies
        run: |
          python${{ matrix.python-version }} -m pip install --upgrade pip pip-tools
          python${{ matrix.python-version }} -m piptools sync --user emmet-*/requirements/ubuntu-latest_py${{ matrix.python-version }}_extras.txt
          python${{ matrix.python-version }} -m pip install --user --no-deps -e ./emmet-core ./emmet-api ./emmet-builders

      - name: Build
        run: mkdocs build<|MERGE_RESOLUTION|>--- conflicted
+++ resolved
@@ -58,10 +58,6 @@
           sudo apt-get update && sudo apt-get install openbabel libopenbabel-dev libeigen3-dev
           sudo ln -s /usr/include/openbabel3 /usr/local/include/openbabel3
           sudo ln -s /usr/include/eigen3 /usr/local/include/eigen3
-<<<<<<< HEAD
-=======
-
->>>>>>> 65db8bba
       - name: Install OpenBabel on MacOS
         if: matrix.os == 'macos-11'
         shell: bash -l {0}
