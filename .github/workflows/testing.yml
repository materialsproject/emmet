--- conflicted
+++ resolved
@@ -57,11 +57,7 @@
     strategy:
       matrix:
         os: ["ubuntu-latest"] # TODO openbabel for windows and mac
-<<<<<<< HEAD
-        package: ["emmet-core", "emmet-builders", "emmet-api", "emmet-cli"]
-=======
-        package: ["emmet-core", "emmet-builders", "emmet-api", "emmet-archival"]
->>>>>>> bef2856c
+        package: ["emmet-core", "emmet-builders", "emmet-api", "emmet-archival", "emmet-cli"]
         python-version: ["3.11", "3.12"]
     name: ${{ matrix.package }} (${{ matrix.os }}/py${{ matrix.python-version }})
     runs-on: ${{ matrix.os }}
