from pymatgen.core import Structure, Element
from maggma.builders import Builder
from pymatgen.entries.compatibility import MaterialsProjectCompatibility
<<<<<<< HEAD
from pymatgen.analysis.structure_matcher import StructureMatcher, ElementComparator
=======
from pymatgen.analysis.structure_matcher import (
    StructureMatcher, ElementComparator
)

>>>>>>> 124607e9
from pymatgen.analysis.phase_diagram import PhaseDiagram, PhaseDiagramError
from pymatgen.transformations.standard_transformations import \
    PrimitiveCellTransformation
from itertools import chain, combinations
from itertools import groupby
from pymatgen.entries.computed_entries import ComputedStructureEntry, ComputedEntry
from pymatgen.apps.battery.insertion_battery import InsertionElectrode
from pymatgen.apps.battery.conversion_battery import ConversionElectrode
from pymatgen.symmetry.analyzer import SpacegroupAnalyzer
from pymatgen import Composition
from emmet.materials.thermo import chemsys_permutations
from pymatgen.analysis.structure_analyzer import oxide_type
from numpy import unique
import operator

__author__ = "Jimmy Shen"
__email__ = "jmmshn@lbl.gov"

def s_hash(el):
    return el.data['comp_delith']


<<<<<<< HEAD
s_hash = lambda el: el.data['comp_delith']
redox_els = [
    'Ti', 'V', 'Cr', 'Mn', 'Fe', 'Co', 'Ni', 'Cu', 'Nb', 'Mo', 'Sn', 'Sb', 'W',
    'Re', 'Bi', 'C'
]
mat_props = [
    'structure', 'thermo.energy', 'calc_settings', 'task_id', '_sbxn', 'sbxn'
]
=======
redox_els = [
    'Ti', 'V', 'Cr', 'Mn', 'Fe', 'Co', 'Ni', 'Cu', 'Nb', 'Mo', 'Sn', 'Sb', 'W',
    'Re', 'Bi', 'C', 'Hf'
]
mat_props = [
    'structure',
    'calc_settings',
    'task_id',
    '_sbxn',
    'entries',
    'formula_pretty']
>>>>>>> 124607e9

sg_fields = ["number", "hall_number", "international", "hall", "choice"]


def generic_groupby(list_in, comp=operator.eq):
    """
    Group a list of unsortable objects
    Args:
        list_in: A list of generic objects
        comp: (Default value = operator.eq) The comparator
    Returns:
        [int] list of labels for the input list
    """
    list_out = [None] * len(list_in)
    label_num = 0
    for i1, ls1 in enumerate(list_out):
        if ls1 is not None:
            continue
        list_out[i1] = label_num
        for i2, ls2 in list(enumerate(list_out))[i1 + 1:]:
            if comp(list_in[i1], list_in[i2]):
                if list_out[i2] is None:
                    list_out[i2] = list_out[i1]
                else:
                    list_out[i1] = list_out[i2]
                    label_num -= 1
        label_num += 1
    return list_out


class ElectrodesBuilder(Builder):
    def __init__(self,
                 materials,
                 electro,
                 working_ion,
                 query=None,
<<<<<<< HEAD
                 compatibility=MaterialsProjectCompatibility("Advanced"),
=======
                 compatibility=None,
>>>>>>> 124607e9
                 **kwargs):
        """
        Calculates physical parameters of battery materials the battery entries using
        groups of ComputedStructureEntry and the entry for the most stable version of the working_ion in the system
        Args:
            materials (Store): Store of materials documents that contains the structures
            electro (Store): Store of insertion electrodes data such as voltage and capacity
            query (dict): dictionary to limit materials to be analyzed ---
                            only applied to the materials when we need to group structures
                            the phase diagram is still constructed with the entire set
            compatibility (PymatgenCompatability): Compatability module
                to ensure energies are compatible
        """
<<<<<<< HEAD
        self.sm = StructureMatcher(comparator=ElementComparator(),
                                   primitive_cell=False)
=======
>>>>>>> 124607e9
        self.materials = materials
        self.electro = electro
        self.working_ion = working_ion
        self.query = query if query else {}
        self.compatibility = (
            compatibility
            if compatibility
            else MaterialsProjectCompatibility("Advanced")
        )
        self.completed_tasks = set()

        self.sm = StructureMatcher(
            comparator=ElementComparator(),
            primitive_cell=True,
            ignored_species=[
                self.working_ion])
        super().__init__(sources=[materials], targets=[electro], **kwargs)

    def get_items(self):
        """
        Get all entries by first obtaining the distinct chemical systems then
        sorting them by their composition (sans the working ion)

        Returns:
            list of dictionaries with keys 'chemsys' 'elec_entries' and 'pd_entries'
            the entries in 'elec_entries' contain all of the structures for insertion electrode analysis
            the entries in 'pd_entries' contain the information to generate the phase diagram
        """

        # We only need the working_ion_entry once
        # working_ion_entries = self.materials.query(criteria={"chemsys": self.working_ion}, properties=mat_props)
        # working_ion_entries = self._mat_doc2comp_entry(working_ion_entries, store_struct=False)
        #
        # if working_ion_entries:
        #     self.working_ion_entry = min(working_ion_entries, key=lambda e: e.energy_per_atom)

        self.logger.info(
<<<<<<< HEAD
            "Grabbing the relavant chemical systems containing the current \
                working ion and a single redox element."                                                        )
=======
            "Grabbing the relavant chemical systems containing the current working ion and a single redox element.")
>>>>>>> 124607e9
        q = dict()
        q.update({
            '$and': [{
                "elements": {
                    '$in': [self.working_ion]
                }
            }, {
                "elements": {
                    '$in': redox_els
                }
            }]
        })
        q.update(self.query)
<<<<<<< HEAD
        chemsys_names = self.materials.distinct('chemsys', q)
=======

        chemsys_names = self.materials.distinct('chemsys', q)
        self.logger.debug(f'chemsys_names: {chemsys_names}')
>>>>>>> 124607e9
        for chemsys in chemsys_names:
            self.logger.debug(f"Calculating the phase diagram for: {chemsys}")
            # get the phase diagram from using the chemsys
            pd_q = {
                'chemsys': {
                    "$in": list(chemsys_permutations(chemsys))
                },
                'deprecated': False
            }
            self.logger.debug(f"pd_q: {pd_q}")
            pd_docs = list(
                self.materials.query(properties=mat_props, criteria=pd_q))
<<<<<<< HEAD
            pd_ents = self._mat_doc2comp_entry(pd_docs, store_struct=False)
=======
            pd_ents = self._mat_doc2comp_entry(
                pd_docs, is_structure_entry=True)
>>>>>>> 124607e9
            pd_ents = list(filter(None.__ne__, pd_ents))

            for item in self.get_hashed_entries_from_chemsys(chemsys):
<<<<<<< HEAD
                item.update({'pd_ents': pd_ents})

                ids_all_ents = {ient.composition.entry_id for ient in item['all_entries']}
                ids_pd = {ient.composition.entry_id for ient in item['pd_ents']}
                assert(ids_all_ents.issubset(ids_pd))
                self.logger.debug(
                    f"all_ents [{[ient.composition.reduced_formula for ient in item['all_entries']]}]"
                )
                self.logger.debug(
                    f"pd_ents [{[ient.composition.reduced_formula for ient in item['pd_ents']]}]"
=======
                item.update({'pd_entries': pd_ents})

                ids_all_ents = {ient.entry_id for ient in item['elec_entries']}
                ids_pd = {ient.entry_id for ient in item['pd_entries']}
                assert(ids_all_ents.issubset(ids_pd))
                self.logger.debug(
                    f"all_ents [{[ient.composition.reduced_formula for ient in item['elec_entries']]}]"
                )
                self.logger.debug(
                    f"pd_entries [{[ient.composition.reduced_formula for ient in item['pd_entries']]}]"
>>>>>>> 124607e9
                )
                yield item

    def get_hashed_entries_from_chemsys(self, chemsys):
        """
        Read the entries from the materials database and group them based on the reduced composition
        of the framework material (without working ion).
        Args:
            chemsys(string): the chemical system string to be queried
        returns:
            (chemsys, [group]): entry contains a list of entries the materials together by composition
        """
        # return the entries grouped by composition
        # then we will sort them
        elements = set(chemsys.split("-"))
        chemsys_w_wo_ion = {
            "-".join(sorted(c))
            for c in [elements, elements - {self.working_ion}]
        }
        self.logger.info("chemsys list: {}".format(chemsys_w_wo_ion))
<<<<<<< HEAD
        q = {'chemsys': {"$in": list(chemsys_w_wo_ion)}, 'deprecated': False}
=======
        q = {"$and": [{'chemsys': {"$in": list(chemsys_w_wo_ion)}, 'formula_pretty': {
            '$ne': self.working_ion}, 'deprecated': False}, self.query]}
>>>>>>> 124607e9
        self.logger.debug(f"q: {q}")
        docs = self.materials.query(q, mat_props)
        entries = self._mat_doc2comp_entry(docs)
        entries = list(filter(lambda x: x is not None, entries))
        self.logger.debug(
            f"entries found using q [{[ient.composition.reduced_formula for ient in entries]}]"
        )
        self.logger.info("Found {} entries in the database".format(
            len(entries)))
        entries = list(filter(None.__ne__, entries))

        if len(entries) > 1:
            # ignore systems with only one entry
            # group entries together by their composition sans the working ion
            entries = sorted(entries, key=s_hash)
            for _, g in groupby(entries, key=s_hash):
                g = list(g)
                self.logger.debug(
                    "The full group of entries found based on chemical formula alone: {}"
                    .format([el.name for el in g]))
                if len(g) > 1:
<<<<<<< HEAD
                    #print('read')
                    yield {'chemsys': chemsys, 'all_entries': g}
=======
                    yield {'chemsys': chemsys, 'elec_entries': g}
>>>>>>> 124607e9

    def process_item(self, item):
        """
        Read the entries from the thermo database and group them based on the reduced composition
        of the framework material (without working ion).
        Args:
            chemsys(string): the chemical system string to be queried
        returns:
            (chemsys, [group]): entry contains a list of entries the materials together by composition
        """
        # sort the entries intro subgroups
        # then perform PD analysis
<<<<<<< HEAD
        all_entries = item['all_entries']
        pd_ents = item['pd_ents']
=======
        elec_entries = item['elec_entries']
        pd_ents = item['pd_entries']
>>>>>>> 124607e9
        phdi = PhaseDiagram(pd_ents)

        # The working ion entries
        ents_wion = list(
            filter(
<<<<<<< HEAD
                lambda x: x.composition.get_integer_formula_and_factor()[0] ==
                self.working_ion, pd_ents))
        self.working_ion_entry = min(ents_wion,
                                     key=lambda e: e.energy_per_atom)
        assert (self.working_ion_entry != None)

        grouped_entries = list(self.get_sorted_subgroups(all_entries))
=======
                lambda x: x.composition.get_integer_formula_and_factor()[0] == self.working_ion, pd_ents))
        working_ion_entry = min(ents_wion,
                                key=lambda e: e.energy_per_atom)
        assert (working_ion_entry is not None)

        grouped_entries = list(self.get_sorted_subgroups(elec_entries))
>>>>>>> 124607e9
        docs = []  # results

        for group in grouped_entries:
            self.logger.debug(
                f"Grouped entries in all sandboxes {', '.join([en.name for en in group])}"
            )
            for en in group:
                # skip this d_muO2 stuff if you do note have oxygen
                if Element('O') in en.composition.elements:
                    d_muO2 = [{
                        'reaction': str(itr['reaction']),
                        'chempot': itr['chempot'],
                        'evolution': itr['evolution']
                    } for itr in phdi.get_element_profile('O', en.composition)]
                else:
                    d_muO2 = None
                en.data['muO2'] = d_muO2
                en.data['decomposition_energy'] = phdi.get_e_above_hull(en)

            # sort out the sandboxes
            # for each sandbox core+sandbox will both contribute entries
<<<<<<< HEAD
            all_sbx = [ent.data['sbxn'] for ent in group]
=======
            all_sbx = [ent.data['_sbxn'] for ent in group]
>>>>>>> 124607e9
            all_sbx = set(chain.from_iterable(all_sbx))
            self.logger.debug(f"All sandboxes {', '.join(list(all_sbx))}")

            for isbx in all_sbx:
                group_sbx = list(
                    filter(
<<<<<<< HEAD
                        lambda ent: (isbx in ent.data['sbxn']) or (ent.data[
                            'sbxn'] == ['core']), group))
                # Need more than one level of lithiation to define a electrode material
=======
                        lambda ent: (isbx in ent.data['_sbxn']) or (ent.data[
                            '_sbxn'] == ['core']), group))
                # Need more than one level of lithiation to define a electrode
                # material
>>>>>>> 124607e9
                if len(group_sbx) == 1:
                    continue
                self.logger.debug(
                    f"Grouped entries in sandbox {isbx} -- {', '.join([en.name for en in group_sbx])}"
                )
<<<<<<< HEAD
                try:
                    result = InsertionElectrode(group_sbx,
                                                self.working_ion_entry)
                    assert (len(result._stable_entries) > 1)
                except:
                    self.logger.warn(
                        f"Not able to generate a  entries in sandbox {isbx} using the following entires-- {', '.join([en.entry_id for en in group_sbx])}"
=======

                try:
                    result = InsertionElectrode(group_sbx,
                                                working_ion_entry)
                    assert (len(result._stable_entries) > 1)
                except AssertionError:
                    # The stable entries did not form a hull with the Li entry
                    self.logger.warn(
                        f"Not able to generate a  entries in sandbox {isbx} using the following entires-- \
                            {', '.join([str(en.entry_id) for en in group_sbx])}"
>>>>>>> 124607e9
                    )
                    continue

                spacegroup = SpacegroupAnalyzer(
                    result.get_stable_entries(
                        charge_to_discharge=True)[0].structure)
                d = result.as_dict_summary()
                ids = [entry.entry_id for entry in result.get_all_entries()]
                lowest_id = sorted(ids, key=lambda x: x.split('-')[-1])[0]
                d['spacegroup'] = {
                    k: spacegroup._space_group_data[k]
                    for k in sg_fields
                }

                if isbx == 'core':
                    d['battid'] = lowest_id + '_' + self.working_ion
                else:
<<<<<<< HEAD
                    d['battid'] = lowest_id + '_' + self.working_ion + '_' + isbx
                # Only allow one sandbox value for each electrode
                d['sbxn'] = [isbx]
=======
                    d['battid'] = lowest_id + '_' + \
                        self.working_ion + '_' + isbx
                # Only allow one sandbox value for each electrode
                d['_sbxn'] = [isbx]
>>>>>>> 124607e9

                # store the conversion profile up to the discharged compositions
                f, v = self.get_competing_conversion_electrode_profile(Composition(d['formula_discharge']), phase_diagram=phdi)
                d['conversion_data'] = {'fracA_charge_discharge': f,
                                        'conversion_voltage' : v}
                docs.append(d)

        return docs

    def update_targets(self, items):
        items = list(filter(None, chain.from_iterable(items)))
        if len(items) > 0:
            self.logger.info("Updating {} electro documents".format(
                len(items)))
            self.electro.update(docs=items, key=['battid'])
        else:
            self.logger.info("No items to update")

    def get_sorted_subgroups(self, group):
        matching_subgroups = list(self.group_entries(group))
        if matching_subgroups:
            for subg in matching_subgroups:
                wion_conc = set()
                for el in subg:
                    wion_conc.add(el.composition.fractional_composition[
                        self.working_ion])
                if len(wion_conc) > 1:
                    yield subg
                else:
                    del subg

    def group_entries(self, g):
        """
        group the structures together based on similarity of the delithiated primitive cells
        Args:
            g: a list of entries
        Returns:
            subgroups: subgroups that are grouped together based on structure
        """
<<<<<<< HEAD

        def match_in_group(ref, sub_list):
            for el in sub_list:
                if self.sm.fit(ref.data['structure_delith'],
                               el[1].data['structure_delith']):
                    return True
            return False

        unmatched = list(enumerate(g))
        subgroups = None
        while len(unmatched) > 0:
            i, refs = unmatched.pop(0)
            if subgroups == None:
                subgroups = [[(i, refs)]]
                continue
            g_inds = filter(lambda itr: match_in_group(refs, subgroups[itr]),
                            list(range(len(subgroups))))
            g_inds = list(g_inds)  # list of all matching subgroups
            if not g_inds:
                subgroups.append([(i, refs)])
            else:
                if len(g_inds) > 1:
                    new_group = list(
                        chain.from_iterable(subgroups[i] for i in g_inds))
                    for idx in sorted(g_inds, reverse=True):
                        del subgroups[idx]
                    subgroups.append(new_group)
                    # add to the end
                    g_inds = [len(subgroups)]
                else:
                    subgroups[g_inds[0]].append((i, refs))

        for sg in subgroups:
            if len(sg) > 1:
                yield [el[1] for el in sg]
=======
        labs = generic_groupby(
            g,
            comp=lambda x, y: any(
                [
                    self.sm.fit(x.structure, y.structure),
                    self.sm.fit(y.structure, x.structure),
                ]
            ),
        )  # because fit is not commutitive
        for ilab in unique(labs):
            sub_g = [g[itr] for itr, jlab in enumerate(labs) if jlab == ilab]
            if len(sub_g) > 1:
                yield [el for el in sub_g]
>>>>>>> 124607e9

    def _chemsys_delith(self, chemsys):
        # get the chemsys with the working ion removed from the set
        elements = set(chemsys.split("-"))
        return {
            "-".join(sorted(c))
            for c in [elements, elements - {self.working_ion}]
        }

    def _mat_doc2comp_entry(self, docs, is_structure_entry=True):
        def get_prim_host(struct):
            """
            Get the primitive structure with all of the lithiums removed
            """
            structure = struct.copy()
            structure.remove_species([self.working_ion])
            prim = PrimitiveCellTransformation()
            return prim.apply_transformation(structure)

        entries = []

        for d in docs:
            struct = Structure.from_dict(d['structure'])
<<<<<<< HEAD
            en = ComputedStructureEntry(
                structure=struct,
                energy=d['thermo']['energy'],
                parameters=d['calc_settings'],
                entry_id=d['task_id'],
            )
            en.data['sbxn'] = ['core']
            if 'sbxn' in d:
                en.data['sbxn'].extend(d['sbxn'])
            elif '_sbxn' in d:
                en.data['sbxn'].extend(d['_sbxn'])
            else:
                en.data['sbxn'] = ['core']

            if store_struct:
                struct_delith = get_prim_host(struct)
                comp_delith = self.sm._comparator.get_hash(
                    struct_delith.composition)
                #new_entry.data['structure'] = struct
                en.data['structure_delith'] = struct_delith
                en.data['comp_delith'] = comp_delith
=======
            # get the calc settings
            entry_type = "gga_u" if "gga_u" in d["entries"] else "gga"
            d["entries"][entry_type]["correction"] = 0.0
            if is_structure_entry:
                d["entries"][entry_type]["structure"] = struct
                en = ComputedStructureEntry.from_dict(d["entries"][entry_type])
            else:
                en = ComputedEntry.from_dict(d["entries"][entry_type])

            en.data["_sbxn"] = d.get("_sbxn", [])

            if en.composition.reduced_formula != self.working_ion:
                dd = en.composition.as_dict()
                if self.working_ion in dd:
                    dd.pop(self.working_ion)
                en.data['comp_delith'] = Composition.from_dict(
                    dd).reduced_formula

            en.data["oxide_type"] = oxide_type(struct)

>>>>>>> 124607e9
            try:
                entries.append(self.compatibility.process_entry(en))
            except BaseException:
                self.logger.warn(
                    'unable to process material with task_id: {}'.format(
                        en.entry_id))
        return entries

    def get_competing_conversion_electrode_profile(self, comp, phase_diagram):
        """
        Take the composition and draw the conversion electrode profile
        Stop drawing the profile once the working ion content of the conversion electrode reaches the maximum content of the specificed composition


        Returns:

        """

        ce = ConversionElectrode.from_composition_and_pd(comp=comp,
                                                         pd=phase_diagram,
                                                         working_ion_symbol=self.working_ion,
                                                         allow_unstable=True,
                                                         )

        max_frac = comp.get_atomic_fraction(self.working_ion)
        frac_woin = []
        avg_voltage = []
        for itr in ce.get_summary_dict()['adj_pairs']:
            frac_woin.append([itr['fracA_charge'], itr['fracA_discharge']])
            avg_voltage.append(itr['average_voltage'])

        return frac_woin, avg_voltage

<<<<<<< HEAD
def chemsys_permutations(chemsys):
    # Fancy way of getting every unique permutation of elements for all
    # possible number of elements:
    elements = chemsys.split("-")
    return {
        "-".join(sorted(c))
        for c in chain(
            *[combinations(elements, i) for i in range(1,
                                                       len(elements) + 1)])
    }
=======
>>>>>>> 124607e9
<|MERGE_RESOLUTION|>--- conflicted
+++ resolved
@@ -1,14 +1,10 @@
 from pymatgen.core import Structure, Element
 from maggma.builders import Builder
 from pymatgen.entries.compatibility import MaterialsProjectCompatibility
-<<<<<<< HEAD
-from pymatgen.analysis.structure_matcher import StructureMatcher, ElementComparator
-=======
 from pymatgen.analysis.structure_matcher import (
     StructureMatcher, ElementComparator
 )
 
->>>>>>> 124607e9
 from pymatgen.analysis.phase_diagram import PhaseDiagram, PhaseDiagramError
 from pymatgen.transformations.standard_transformations import \
     PrimitiveCellTransformation
@@ -31,16 +27,6 @@
     return el.data['comp_delith']
 
 
-<<<<<<< HEAD
-s_hash = lambda el: el.data['comp_delith']
-redox_els = [
-    'Ti', 'V', 'Cr', 'Mn', 'Fe', 'Co', 'Ni', 'Cu', 'Nb', 'Mo', 'Sn', 'Sb', 'W',
-    'Re', 'Bi', 'C'
-]
-mat_props = [
-    'structure', 'thermo.energy', 'calc_settings', 'task_id', '_sbxn', 'sbxn'
-]
-=======
 redox_els = [
     'Ti', 'V', 'Cr', 'Mn', 'Fe', 'Co', 'Ni', 'Cu', 'Nb', 'Mo', 'Sn', 'Sb', 'W',
     'Re', 'Bi', 'C', 'Hf'
@@ -52,7 +38,6 @@
     '_sbxn',
     'entries',
     'formula_pretty']
->>>>>>> 124607e9
 
 sg_fields = ["number", "hall_number", "international", "hall", "choice"]
 
@@ -89,11 +74,7 @@
                  electro,
                  working_ion,
                  query=None,
-<<<<<<< HEAD
-                 compatibility=MaterialsProjectCompatibility("Advanced"),
-=======
                  compatibility=None,
->>>>>>> 124607e9
                  **kwargs):
         """
         Calculates physical parameters of battery materials the battery entries using
@@ -107,11 +88,6 @@
             compatibility (PymatgenCompatability): Compatability module
                 to ensure energies are compatible
         """
-<<<<<<< HEAD
-        self.sm = StructureMatcher(comparator=ElementComparator(),
-                                   primitive_cell=False)
-=======
->>>>>>> 124607e9
         self.materials = materials
         self.electro = electro
         self.working_ion = working_ion
@@ -149,12 +125,7 @@
         #     self.working_ion_entry = min(working_ion_entries, key=lambda e: e.energy_per_atom)
 
         self.logger.info(
-<<<<<<< HEAD
-            "Grabbing the relavant chemical systems containing the current \
-                working ion and a single redox element."                                                        )
-=======
             "Grabbing the relavant chemical systems containing the current working ion and a single redox element.")
->>>>>>> 124607e9
         q = dict()
         q.update({
             '$and': [{
@@ -168,13 +139,9 @@
             }]
         })
         q.update(self.query)
-<<<<<<< HEAD
-        chemsys_names = self.materials.distinct('chemsys', q)
-=======
 
         chemsys_names = self.materials.distinct('chemsys', q)
         self.logger.debug(f'chemsys_names: {chemsys_names}')
->>>>>>> 124607e9
         for chemsys in chemsys_names:
             self.logger.debug(f"Calculating the phase diagram for: {chemsys}")
             # get the phase diagram from using the chemsys
@@ -187,27 +154,11 @@
             self.logger.debug(f"pd_q: {pd_q}")
             pd_docs = list(
                 self.materials.query(properties=mat_props, criteria=pd_q))
-<<<<<<< HEAD
-            pd_ents = self._mat_doc2comp_entry(pd_docs, store_struct=False)
-=======
             pd_ents = self._mat_doc2comp_entry(
                 pd_docs, is_structure_entry=True)
->>>>>>> 124607e9
             pd_ents = list(filter(None.__ne__, pd_ents))
 
             for item in self.get_hashed_entries_from_chemsys(chemsys):
-<<<<<<< HEAD
-                item.update({'pd_ents': pd_ents})
-
-                ids_all_ents = {ient.composition.entry_id for ient in item['all_entries']}
-                ids_pd = {ient.composition.entry_id for ient in item['pd_ents']}
-                assert(ids_all_ents.issubset(ids_pd))
-                self.logger.debug(
-                    f"all_ents [{[ient.composition.reduced_formula for ient in item['all_entries']]}]"
-                )
-                self.logger.debug(
-                    f"pd_ents [{[ient.composition.reduced_formula for ient in item['pd_ents']]}]"
-=======
                 item.update({'pd_entries': pd_ents})
 
                 ids_all_ents = {ient.entry_id for ient in item['elec_entries']}
@@ -218,7 +169,6 @@
                 )
                 self.logger.debug(
                     f"pd_entries [{[ient.composition.reduced_formula for ient in item['pd_entries']]}]"
->>>>>>> 124607e9
                 )
                 yield item
 
@@ -239,12 +189,8 @@
             for c in [elements, elements - {self.working_ion}]
         }
         self.logger.info("chemsys list: {}".format(chemsys_w_wo_ion))
-<<<<<<< HEAD
-        q = {'chemsys': {"$in": list(chemsys_w_wo_ion)}, 'deprecated': False}
-=======
         q = {"$and": [{'chemsys': {"$in": list(chemsys_w_wo_ion)}, 'formula_pretty': {
             '$ne': self.working_ion}, 'deprecated': False}, self.query]}
->>>>>>> 124607e9
         self.logger.debug(f"q: {q}")
         docs = self.materials.query(q, mat_props)
         entries = self._mat_doc2comp_entry(docs)
@@ -266,12 +212,7 @@
                     "The full group of entries found based on chemical formula alone: {}"
                     .format([el.name for el in g]))
                 if len(g) > 1:
-<<<<<<< HEAD
-                    #print('read')
-                    yield {'chemsys': chemsys, 'all_entries': g}
-=======
                     yield {'chemsys': chemsys, 'elec_entries': g}
->>>>>>> 124607e9
 
     def process_item(self, item):
         """
@@ -284,34 +225,19 @@
         """
         # sort the entries intro subgroups
         # then perform PD analysis
-<<<<<<< HEAD
-        all_entries = item['all_entries']
-        pd_ents = item['pd_ents']
-=======
         elec_entries = item['elec_entries']
         pd_ents = item['pd_entries']
->>>>>>> 124607e9
         phdi = PhaseDiagram(pd_ents)
 
         # The working ion entries
         ents_wion = list(
             filter(
-<<<<<<< HEAD
-                lambda x: x.composition.get_integer_formula_and_factor()[0] ==
-                self.working_ion, pd_ents))
-        self.working_ion_entry = min(ents_wion,
-                                     key=lambda e: e.energy_per_atom)
-        assert (self.working_ion_entry != None)
-
-        grouped_entries = list(self.get_sorted_subgroups(all_entries))
-=======
                 lambda x: x.composition.get_integer_formula_and_factor()[0] == self.working_ion, pd_ents))
         working_ion_entry = min(ents_wion,
                                 key=lambda e: e.energy_per_atom)
         assert (working_ion_entry is not None)
 
         grouped_entries = list(self.get_sorted_subgroups(elec_entries))
->>>>>>> 124607e9
         docs = []  # results
 
         for group in grouped_entries:
@@ -333,41 +259,22 @@
 
             # sort out the sandboxes
             # for each sandbox core+sandbox will both contribute entries
-<<<<<<< HEAD
-            all_sbx = [ent.data['sbxn'] for ent in group]
-=======
             all_sbx = [ent.data['_sbxn'] for ent in group]
->>>>>>> 124607e9
             all_sbx = set(chain.from_iterable(all_sbx))
             self.logger.debug(f"All sandboxes {', '.join(list(all_sbx))}")
 
             for isbx in all_sbx:
                 group_sbx = list(
                     filter(
-<<<<<<< HEAD
-                        lambda ent: (isbx in ent.data['sbxn']) or (ent.data[
-                            'sbxn'] == ['core']), group))
-                # Need more than one level of lithiation to define a electrode material
-=======
                         lambda ent: (isbx in ent.data['_sbxn']) or (ent.data[
                             '_sbxn'] == ['core']), group))
                 # Need more than one level of lithiation to define a electrode
                 # material
->>>>>>> 124607e9
                 if len(group_sbx) == 1:
                     continue
                 self.logger.debug(
                     f"Grouped entries in sandbox {isbx} -- {', '.join([en.name for en in group_sbx])}"
                 )
-<<<<<<< HEAD
-                try:
-                    result = InsertionElectrode(group_sbx,
-                                                self.working_ion_entry)
-                    assert (len(result._stable_entries) > 1)
-                except:
-                    self.logger.warn(
-                        f"Not able to generate a  entries in sandbox {isbx} using the following entires-- {', '.join([en.entry_id for en in group_sbx])}"
-=======
 
                 try:
                     result = InsertionElectrode(group_sbx,
@@ -378,7 +285,6 @@
                     self.logger.warn(
                         f"Not able to generate a  entries in sandbox {isbx} using the following entires-- \
                             {', '.join([str(en.entry_id) for en in group_sbx])}"
->>>>>>> 124607e9
                     )
                     continue
 
@@ -396,16 +302,10 @@
                 if isbx == 'core':
                     d['battid'] = lowest_id + '_' + self.working_ion
                 else:
-<<<<<<< HEAD
-                    d['battid'] = lowest_id + '_' + self.working_ion + '_' + isbx
-                # Only allow one sandbox value for each electrode
-                d['sbxn'] = [isbx]
-=======
                     d['battid'] = lowest_id + '_' + \
                         self.working_ion + '_' + isbx
                 # Only allow one sandbox value for each electrode
                 d['_sbxn'] = [isbx]
->>>>>>> 124607e9
 
                 # store the conversion profile up to the discharged compositions
                 f, v = self.get_competing_conversion_electrode_profile(Composition(d['formula_discharge']), phase_diagram=phdi)
@@ -445,43 +345,6 @@
         Returns:
             subgroups: subgroups that are grouped together based on structure
         """
-<<<<<<< HEAD
-
-        def match_in_group(ref, sub_list):
-            for el in sub_list:
-                if self.sm.fit(ref.data['structure_delith'],
-                               el[1].data['structure_delith']):
-                    return True
-            return False
-
-        unmatched = list(enumerate(g))
-        subgroups = None
-        while len(unmatched) > 0:
-            i, refs = unmatched.pop(0)
-            if subgroups == None:
-                subgroups = [[(i, refs)]]
-                continue
-            g_inds = filter(lambda itr: match_in_group(refs, subgroups[itr]),
-                            list(range(len(subgroups))))
-            g_inds = list(g_inds)  # list of all matching subgroups
-            if not g_inds:
-                subgroups.append([(i, refs)])
-            else:
-                if len(g_inds) > 1:
-                    new_group = list(
-                        chain.from_iterable(subgroups[i] for i in g_inds))
-                    for idx in sorted(g_inds, reverse=True):
-                        del subgroups[idx]
-                    subgroups.append(new_group)
-                    # add to the end
-                    g_inds = [len(subgroups)]
-                else:
-                    subgroups[g_inds[0]].append((i, refs))
-
-        for sg in subgroups:
-            if len(sg) > 1:
-                yield [el[1] for el in sg]
-=======
         labs = generic_groupby(
             g,
             comp=lambda x, y: any(
@@ -495,7 +358,6 @@
             sub_g = [g[itr] for itr, jlab in enumerate(labs) if jlab == ilab]
             if len(sub_g) > 1:
                 yield [el for el in sub_g]
->>>>>>> 124607e9
 
     def _chemsys_delith(self, chemsys):
         # get the chemsys with the working ion removed from the set
@@ -519,29 +381,6 @@
 
         for d in docs:
             struct = Structure.from_dict(d['structure'])
-<<<<<<< HEAD
-            en = ComputedStructureEntry(
-                structure=struct,
-                energy=d['thermo']['energy'],
-                parameters=d['calc_settings'],
-                entry_id=d['task_id'],
-            )
-            en.data['sbxn'] = ['core']
-            if 'sbxn' in d:
-                en.data['sbxn'].extend(d['sbxn'])
-            elif '_sbxn' in d:
-                en.data['sbxn'].extend(d['_sbxn'])
-            else:
-                en.data['sbxn'] = ['core']
-
-            if store_struct:
-                struct_delith = get_prim_host(struct)
-                comp_delith = self.sm._comparator.get_hash(
-                    struct_delith.composition)
-                #new_entry.data['structure'] = struct
-                en.data['structure_delith'] = struct_delith
-                en.data['comp_delith'] = comp_delith
-=======
             # get the calc settings
             entry_type = "gga_u" if "gga_u" in d["entries"] else "gga"
             d["entries"][entry_type]["correction"] = 0.0
@@ -562,7 +401,6 @@
 
             en.data["oxide_type"] = oxide_type(struct)
 
->>>>>>> 124607e9
             try:
                 entries.append(self.compatibility.process_entry(en))
             except BaseException:
@@ -596,16 +434,3 @@
 
         return frac_woin, avg_voltage
 
-<<<<<<< HEAD
-def chemsys_permutations(chemsys):
-    # Fancy way of getting every unique permutation of elements for all
-    # possible number of elements:
-    elements = chemsys.split("-")
-    return {
-        "-".join(sorted(c))
-        for c in chain(
-            *[combinations(elements, i) for i in range(1,
-                                                       len(elements) + 1)])
-    }
-=======
->>>>>>> 124607e9
