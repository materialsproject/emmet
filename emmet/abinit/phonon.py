import tempfile
import gridfs
import os

from abipy.dfpt.anaddbnc import AnaddbNcFile
from monty.json import jsanitize
from pymatgen.phonon.bandstructure import PhononBandStructureSymmLine
from pymatgen.core.structure import Structure
from pymatgen.io.abinit.abiobjects import KSampling
from pymatgen.symmetry.bandstructure import HighSymmKpath
import numpy as np
from abipy.abio.inputs import AnaddbInput
from abipy.flowtk.tasks import AnaddbTask, TaskManager
from abipy.dfpt.ddb import AnaddbError
from abipy.core.abinit_units import eV_to_THz

from maggma.builders import Builder


#TODO - handle possible other sources for the anaddb netcdf files?
#     - add input more parameters to tune anaddb calculation?
#     - store the anaddb netcdf output to speedup possible rerunning of the builder?


class PhononBuilder(Builder):
    def __init__(self, materials, phonon, phonon_bs, phonon_dos, ddb_files, query=None,
                 manager=None, tmp_ddb_dir=None, **kwargs):
        """
        Creates a phonon collection for materials.

        Args:
            materials (Store): source Store of materials documents
            phonon (Store): target Store of the phonon properties
            phonon_bs (Store): target Store for the phonon band structure. The document may
                exceed the 16MB limit of the mongodb collections.
            phonon_dos (Store): target Store for the phonon DOS. The document may
                exceed the 16MB limit of the mongodb collections.
            ddb_files (Store): target Store of the DDB files. The document may
                exceed the 16MB limit of the mongodb collections.
            query (dict): dictionary to limit materials to be analyzed
            manager (TaskManager): an instance of the abipy TaskManager. If None it will be
                generated from user configuration.
            tmp_ddb_dir (str): in case a parallel Processor is used over different nodes, the temporary
                DDB files should be in a directory accessible from all the nodes. If None a
                temporary directory will be created in the current folder.
        """

        self.materials = materials
        self.phonon = phonon
        self.phonon_bs = phonon_bs
        self.phonon_dos = phonon_dos
        self.ddb_files = ddb_files

        if query is None:
            query = {}
        self.query = query

        if manager is None:
            self.manager = TaskManager.from_user_config()
        else:
            self.manager = manager

        super().__init__(sources=[materials],
                         targets=[phonon, phonon_bs, phonon_dos, ddb_files],
                         **kwargs)

    def get_items(self):
        """
        Gets all materials that need phonons

        Returns:
            generator of materials to extract phonon properties
        """

        self.logger.info("Phonon Builder Started")

        self.logger.info("Setting indexes")
        self.ensure_indexes()

        # All relevant materials that have been updated since phonon props were last calculated
        q = dict(self.query)
        # GridFSStore currently does not handle this operation. Only check on self.phonon Store.
        q.update(self.materials.lu_filter(self.phonon))
<<<<<<< HEAD
        self.logger.debug("Filtering materials by {}".format(q))
        mats = list(self.materials.query(criteria=q, properties={"mp_id": 1}))
=======
        mats = list(self.materials.find(q, {"mp_id": 1}))
>>>>>>> f46178ec
        self.logger.info("Found {} new materials for phonon data".format(len(mats)))

        # list of properties queried from the results DB
        # basic informations
        projection = {"mp_id": 1, "spacegroup.number":1}
        # input data
        projection["abinit_input"] = 1
        # file ids to be fetched
        projection["abinit_output.ddb_id"] = 1

        # initialize the gridfs
        ddbfs = gridfs.GridFS(self.materials.collection.database, "ddb_fs")

        for m in mats:
            item = self.materials.query_one(properties=projection, criteria={self.materials.key: m[self.materials.key]})

            # Read the DDB file and pass as an object. Do not write here since in case of parallel
            # execution each worker will write its own file.
            item["ddb_str"] = ddbfs.get(item["abinit_output"]["ddb_id"]).read().decode('utf-8')

            yield item

    def process_item(self, item):
        """
        Generates the full phonon document from an item

        Args:
            item (dict): a dict extracted from the phonon calculations results and the path of the
                downloaded DDB file.

        Returns:
            dict: a dict with phonon data
        """
        self.logger.debug("Processing phonon item for {}".format(item['mp_id']))

        try:

            structure = Structure.from_dict(item["abinit_input"]["structure"])

            ph_data = {"structure": structure.as_dict(), "ddb_str": item["ddb_str"]}
            ph_data["abinit_input_vars"] = self.abinit_input_vars(item)
            ph_data["phonon"] = self.get_phonon_properties(item)
            sr_break = self.get_sum_rule_breakings(item)
            ph_data["sum_rules_breaking"] = sr_break
            ph_data["warnings"] = get_warnings(sr_break["asr"], sr_break["cnsr"], ph_data["phonon"]["ph_bs"])
            ph_data[self.phonon.key] = item["mp_id"]

            self.logger.debug("Item generated for {}".format(item["mp_id"]))

            return jsanitize(ph_data)
        except Exception as e:
            self.logger.warning(
                "Error generating the phonon properties for {}: {}".format(item["mp_id"], e))
            raise
            return None

    def get_phonon_properties(self, item):
        """
        Extracts the phonon properties from the item
        """

        # the temp dir should still exist when using the objects as some readings are done lazily
        with tempfile.TemporaryDirectory() as workdir:

            self.logger.debug("Running anaddb in {}".format(workdir))

            ddb_path = os.path.join(workdir, "{}_DDB".format(item["mp_id"]))
            with open(ddb_path, "wt") as ddb_file:
                ddb_file.write(item["ddb_str"])

            anaddb_input, labels_list = self.get_properties_anaddb_input(item, bs=True, dos='tetra')
            task = self.run_anaddb(ddb_path=ddb_path, anaddb_input=anaddb_input, workdir=workdir)

            with task.open_phbst() as phbst_file:
                phbands = phbst_file.phbands
                phbands.read_non_anal_from_file(phbst_file.filepath)
                symm_line_bands = self.get_pmg_bs(phbands, labels_list)

            with AnaddbNcFile(os.path.join(workdir, "anaddb.nc")) as ananc_file:
                becs = ananc_file.becs.values.tolist()
                e_electronic = ananc_file.emacro.cartesian_tensor.tolist()
                e_total = ananc_file.emacro_rlx.cartesian_tensor.tolist()

            dos_method = "tetrahedron"
            with task.open_phdos() as phdos_file:
                complete_dos = phdos_file.to_pymatgen()

                # if the integrated dos is not close enough to the expected value (3*N_sites) rerun the DOS using
                # gaussian integration
                integrated_dos = phdos_file.phdos.integral()[-1][1]
                nmodes = 3 * len(phdos_file.structure)

            if np.abs(integrated_dos - nmodes) / nmodes > 0.01:
                self.logger.warning("Integrated DOS {} instead of {} for {}. Recalculating with gaussian".format(integrated_dos, nmodes, item["mp_id"]))
                with tempfile.TemporaryDirectory() as workdir_dos:
                    anaddb_input_dos, _ = self.get_properties_anaddb_input(item, bs=False, dos='gauss')
                    task_dos = self.run_anaddb(ddb_path=ddb_path, anaddb_input=anaddb_input_dos, workdir=workdir_dos)
                    with task_dos.open_phdos() as phdos_file:
                        complete_dos = phdos_file.to_pymatgen()

                dos_method = "gaussian"

            data = {"ph_dos": complete_dos.as_dict(),
                    "ph_dos_method": dos_method,
                    "ph_bs": symm_line_bands.as_dict(),
                    "becs": becs,
                    "e_electronic": e_electronic,
                    "e_total": e_total}

            return data

    def get_sum_rule_breakings(self, item):
        """
        Extracts the breaking of the acoustic and charge neutrality sum rules.
        Runs anaddb to get the values.
        """
        structure = Structure.from_dict(item["abinit_input"]["structure"])
        anaddb_input = AnaddbInput.modes_at_qpoint(structure, [0,0,0], asr=0, chneut=0)

        with tempfile.TemporaryDirectory() as workdir:

            ddb_path = os.path.join(workdir, "{}_DDB".format(item["mp_id"]))
            with open(ddb_path, "wt") as ddb_file:
                ddb_file.write(item["ddb_str"])

            task = self.run_anaddb(ddb_path, anaddb_input, workdir)

            with AnaddbNcFile(os.path.join(workdir, "anaddb.nc")) as ananc_file:
                becs = ananc_file.becs

            with task.open_phbst() as phbst_file:
                phbands = phbst_file.phbands

            # If the ASR breaking could not be identified. set it to None to signal the
            # missing information. This may trigger a warning.
            try:
                asr_breaking = phbands.asr_breaking(units='cm-1', threshold=0.9, raise_on_no_indices=True)
            except RuntimeError as e:
                self.logger.warning("Could not find the ASR breaking for {}. Error: {}".format(item["mp_id"], e))
                asr_breaking = None

            breakings = {"cnsr": np.max(np.abs(becs.sumrule)), "asr": asr_breaking.absmax_break}

        return breakings

    def run_anaddb(self, ddb_path, anaddb_input, workdir):
        """
        Runs anaddb. Raise AnaddbError if the calculation couldn't complete

        Args:
            ddb_path (str): path to the DDB file
            anaddb_input (AnaddbInput): the input for anaddb
            workdir (str): the directory where the calculation is run
        Returns:
            An abipy AnaddbTask instance.
        """

        task = AnaddbTask.temp_shell_task(anaddb_input, ddb_node=ddb_path, workdir=workdir, manager=self.manager)

        # Run the task here.
        self.logger.debug("Start anaddb for {}".format(ddb_path))
        task.start_and_wait(autoparal=False)
        self.logger.debug("Finished anaddb for {}".format(ddb_path))

        report = task.get_event_report()
        if not report.run_completed:
            raise AnaddbError(task=task, report=report)

        self.logger.debug("anaddb succesful for {}".format(ddb_path))

        return task


    def get_properties_anaddb_input(self, item, bs=True, dos='tetra', lo_to_splitting=True):
        """
        creates the AnaddbInput object to calculate the phonon properties.
        It also returns the list of qpoints labels for generating the PhononBandStructureSymmLine.

        Args:
            item: the item to process
            bs (bool): if True the phonon band structure will be calculated
            dos (str): if 'tetra' the DOS will be calculated with the tetrahedron method, if 'gauss' with gaussian
                smearing, if None the DOS will not be calculated
            lo_to_splitting (bool): contributions from the LO-TO splitting for the phonon BS will be calculated.
        """

        ngqpt = item["abinit_input"]["ngqpt"]
        q1shft = [(0, 0, 0)]

        structure = Structure.from_dict(item["abinit_input"]["structure"])

        # use all the corrections
        dipdip = 1
        asr = 2
        chneut = 1

        inp = AnaddbInput(structure, comment="ANADB input for phonon bands and DOS")

        inp.set_vars(
            ifcflag=1,
            ngqpt=np.array(ngqpt),
            q1shft=q1shft,
            nqshft=len(q1shft),
            asr=asr,
            chneut=chneut,
            dipdip=dipdip,
        )

        # Parameters for the dos.
        if dos == 'tetra':
            # Use tetrahedra with dense dosdeltae (required to get accurate value of the integral)
            prtdos = 2
            dosdeltae = 9e-07 # Ha = 2 cm^-1
            ng2qppa = 1000
            ng2qpt = KSampling.automatic_density(structure, kppa=ng2qppa).kpts[0]
            inp.set_vars(prtdos=prtdos, dosdeltae=dosdeltae, ng2qpt=ng2qpt)
        elif dos == 'gauss':
            # Use gauss with denser grid and a smearing
            prtdos = 1
            dosdeltae = 4.5e-06 # Ha = 10 cm^-1
            ng2qppa = 1000
            dossmear = 1.82e-5 # Ha = 4 cm^-1
            ng2qpt = KSampling.automatic_density(structure, kppa=ng2qppa).kpts[0]
            inp.set_vars(prtdos=prtdos, dosdeltae=dosdeltae, dossmear=dossmear, ng2qpt=ng2qpt)
        elif dos is not None:
            raise ValueError("Unsupported value of dos.")

        # Parameters for the BS
        labels_list = None
        if bs:
            hs = HighSymmKpath(structure, symprec=1e-2)

            spgn = hs._sym.get_space_group_number()
            if spgn != item["spacegroup"]["number"]:
                raise RuntimeError("Parsed specegroup number {} does not match "
                                   "calculation spacegroup {}".format(spgn, item["spacegroup"]["number"]))

            qpts, labels_list = hs.get_kpoints(line_density=18, coords_are_cartesian=False)

            n_qpoints = len(qpts)
            qph1l = np.zeros((n_qpoints, 4))

            qph1l[:, :-1] = qpts
            qph1l[:, -1] = 1

            inp['qph1l'] = qph1l.tolist()
            inp['nph1l'] = n_qpoints

            if lo_to_splitting:
                kpath = hs.kpath
                directions = []
                for qptbounds in kpath['path']:
                    for i, qpt in enumerate(qptbounds):
                        if np.array_equal(kpath['kpoints'][qpt], (0, 0, 0)):
                            # anaddb expects cartesian coordinates for the qph2l list
                            if i > 0:
                                directions.extend(
                                    structure.lattice.reciprocal_lattice_crystallographic.get_cartesian_coords(
                                        kpath['kpoints'][qptbounds[i - 1]]))
                                directions.append(0)

                            if i < len(qptbounds) - 1:
                                directions.extend(
                                    structure.lattice.reciprocal_lattice_crystallographic.get_cartesian_coords(
                                        kpath['kpoints'][qptbounds[i + 1]]))
                                directions.append(0)

                if directions:
                    directions = np.reshape(directions, (-1, 4))
                    inp.set_vars(
                        nph2l=len(directions),
                        qph2l=directions
                    )

        # Parameters for dielectric constant
        inp['dieflag'] = 1

        return inp, labels_list

    def get_pmg_bs(self, phbands, labels_list):
        """
        Generates a PhononBandStructureSymmLine starting from a abipy PhononBands object

        Args:
            phbands (PhononBands): the phonon band structures
            labels_list (list): list of labels used to generate the path
        Returns:
            An instance of PhononBandStructureSymmLine
        """

        structure = phbands.structure

        n_at = len(structure)

        qpts = np.array(phbands.qpoints.frac_coords)
        ph_freqs = np.array(phbands.phfreqs)
        displ = np.array(phbands.phdispl_cart)

        labels_dict = {}

        for i, (q, l) in enumerate(zip(qpts, labels_list)):
            if l:
                labels_dict[l] = q
                # set LO-TO at gamma
                if "Gamma" in l:
                    if i > 0 and not labels_list[i-1]:
                        ph_freqs[i] = phbands._get_non_anal_freqs(qpts[i-1])
                        displ[i] = phbands._get_non_anal_phdispl(qpts[i-1])
                    if i < len(qpts)-1 and not labels_list[i+1]:
                        ph_freqs[i] = phbands._get_non_anal_freqs(qpts[i+1])
                        displ[i] = phbands._get_non_anal_phdispl(qpts[i+1])

        ph_freqs = np.transpose(ph_freqs) * eV_to_THz
        displ = np.transpose(np.reshape(displ, (len(qpts), 3*n_at, n_at, 3)), (1, 0, 2, 3))

        ph_bs_sl = PhononBandStructureSymmLine(qpoints=qpts, frequencies=ph_freqs,
                                               lattice=structure.reciprocal_lattice,
                                               has_nac=phbands.non_anal_ph is not None, eigendisplacements=displ,
                                               labels_dict=labels_dict, structure=structure)

        ph_bs_sl.band_reorder()

        return ph_bs_sl

    def abinit_input_vars(self, item):
        """
        Extracts the useful abinit input parameters from an item.
        """

        i = item['abinit_input']

        data = {}

        def get_vars(label):
            if label in i and i[label]:
                return {k:v for (k,v) in i[label]['abi_args']}
            else:
                return {}

        data['gs_input'] = get_vars('gs_input')
        data['ddk_input'] = get_vars('ddk_input')
        data['dde_input'] = get_vars('dde_input')
        data['phonon_input'] = get_vars('phonon_input')
        data['wfq_input'] = get_vars('wfq_input')

        data['ngqpt'] = i['ngqpt']
        data['ngkpt'] = i['ngkpt']
        data['shiftk'] = i['shiftk']
        data['ecut'] = i['ecut']
        data['occopt'] = i['occopt']
        data['tsmear'] = i.get('tsmear', 0)

        data['pseudopotentials'] = {'name': i['pseudopotentials']['pseudos_name'],
                                    'md5': i['pseudopotentials']['pseudos_md5']}

        return data

    def update_targets(self, items):
        """
        Inserts the new task_types into the task_types collection

        Args:
            items ([[dict]]): a list of list of phonon dictionaries to update
        """
        self.logger.debug("Start update_targets")
        items = list(filter(None, items))
        items_ph_band = [{self.phonon_bs.key: i[self.phonon.key],
                          "ph_bs": i['phonon'].pop('ph_bs')} for i in items]
        items_ph_dos = [{self.phonon_dos.key: i[self.phonon.key],
                         "ph_dos": i['phonon'].pop('ph_dos')} for i in items]
        items_ddb = [{self.ddb_files.key: i[self.phonon.key],
                      "ddb_str": i.pop('ddb_str')} for i in items]

        if len(items) > 0:
            self.logger.info("Updating {} phonon docs".format(len(items)))
            self.phonon.update(docs=items)
            self.phonon_bs.update(docs=items_ph_band)
            self.phonon_dos.update(docs=items_ph_dos)
            self.ddb_files.update(docs=items_ddb)
        else:
            self.logger.info("No items to update")

    def ensure_indexes(self):
        """
        Ensures indexes on the tasks and materials collections
        :return:
        """
        # Search index for materials
        # self.materials.ensure_index(self.materials.key, unique=True)

        # Search index for materials
        self.phonon.ensure_index(self.phonon.key, unique=True)
        self.phonon_bs.ensure_index(self.phonon_bs.key, unique=True)
        self.phonon_dos.ensure_index(self.phonon_dos.key, unique=True)
        self.ddb_files.ensure_index(self.ddb_files.key, unique=True)


def get_warnings(asr_break, cnsr_break, ph_bs):
    """

    Args:
        asr_break (float): the largest breaking of the acoustic sum rule in cm^-1
        cnsr_break (float): the largest breaking of the charge neutrality sum rule
        ph_bs (dict): the dict of the PhononBandStructure
    """

    warnings = {}

    warnings['large_asr_break'] = asr_break > 30
    warnings['large_cnsr_break'] = cnsr_break > 0.2

    # neglect small negative frequencies (0.03 THz ~ 1 cm^-1)
    limit = -0.03

    bands = np.array(ph_bs['bands'])
    neg_freq = bands < limit

    has_neg_freq = np.any(neg_freq)

    warnings['has_neg_fr'] = has_neg_freq

    warnings['small_q_neg_fr'] = False
    if has_neg_freq:
        qpoints = np.array(ph_bs['qpoints'])

        qpt_has_neg_freq = np.any(neg_freq, axis=0)

        if np.max(np.linalg.norm(qpoints[qpt_has_neg_freq], axis=1)) < 0.05:
            warnings['small_q_neg_fr'] = True

    return warnings<|MERGE_RESOLUTION|>--- conflicted
+++ resolved
@@ -81,12 +81,8 @@
         q = dict(self.query)
         # GridFSStore currently does not handle this operation. Only check on self.phonon Store.
         q.update(self.materials.lu_filter(self.phonon))
-<<<<<<< HEAD
         self.logger.debug("Filtering materials by {}".format(q))
         mats = list(self.materials.query(criteria=q, properties={"mp_id": 1}))
-=======
-        mats = list(self.materials.find(q, {"mp_id": 1}))
->>>>>>> f46178ec
         self.logger.info("Found {} new materials for phonon data".format(len(mats)))
 
         # list of properties queried from the results DB
@@ -517,4 +513,4 @@
         if np.max(np.linalg.norm(qpoints[qpt_has_neg_freq], axis=1)) < 0.05:
             warnings['small_q_neg_fr'] = True
 
-    return warnings+    return warnings
