import os
import numpy as np
from maggma.builders import MapBuilder
from pymatgen import Structure
from atomate.utils.utils import load_class

__author__ = "Shyam Dwaraknath"
__email__ = "shyamd@lbl.gov"

module_dir = os.path.join(os.path.dirname(os.path.abspath(__file__)))
default_validation_settings = os.path.join(
    module_dir, "settings", "task_validation.yaml"
)


class TaskTagger(MapBuilder):
    def __init__(
        self,
        tasks,
        task_types,
        input_sets=None,
        kpts_tolerance=0.9,
<<<<<<< HEAD
        kspacing_tolerance=0.05,
        max_gradient=100,
=======
        max_gradient=10,
>>>>>>> 88bd3ab9
        LDAU_fields=["LDAUU", "LDAUJ", "LDAUL"],
        **kwargs,
    ):
        """
        Creates task_types from tasks and type definitions

        Args:
            tasks (Store): Store of task documents
            task_types (Store): Store of task_types for tasks
            input_sets (Dict): dictionary of task_type and pymatgen input set to validate against
            kpts_tolerance (float): relative tolerance to allow kpts to lag behind the InputSet settings
                (i.e., k-point density may be as low as kpts_tolerance times the InputSet value)
            kspacing_tolerance (float): absolute tolerance to allow KSPACING to differ from the InputSet settings
                (i.e., KSPACING may be as much as kspacing_tolerance larger than the InputSet value)
            LDAU_fields (list(String)): LDAU fields to check for consistency
        """
        self.tasks = tasks
        self.task_types = task_types
        self.input_sets = input_sets or {
            "GGA Structure Optimization": "MPRelaxSet",
            "GGA+U Structure Optimization": "MPRelaxSet",
            "GGA Static": "MPStaticSet",
            "GGA+U Static": "MPStaticSet",
            "SCAN Structure Optimization": "MPScanRelaxSet",
            "SCAN Static": "MPScanStaticSet",
            "R2SCAN Structure Optimization": "MPScanRelaxSet",
            "R2SCAN Static": "MPScanStaticSet",
            "PBEsol Structure Optimization": "MPScanRelaxSet",
            "PBEsol Static": "MPScanStaticSet",
        }
        self.kpts_tolerance = kpts_tolerance
        self.kspacing_tolerance = kspacing_tolerance
        self.LDAU_fields = LDAU_fields
        self.max_gradient = max_gradient

        self._input_sets = {
            name: load_class("pymatgen.io.vasp.sets", inp_set)
            for name, inp_set in self.input_sets.items()
        }

        self.kwargs = kwargs

        super().__init__(
            source=tasks,
            target=task_types,
            projection=["orig_inputs",
                        "output.structure",
                        "output.bandgap",
                        "input.hubbards",
                        "calcs_reversed.output.ionic_steps.electronic_steps.e_fr_energy",
                        ],
            **kwargs,
        )

    def unary_function(self, item):
        """
        Find the task_type for the item

        Args:
            item (dict): a (projection of a) task doc
        """
        tt = task_type(item["orig_inputs"])
        iv = is_valid(
            structure=item["output"]["structure"],
            bandgap=item["output"]["bandgap"],
            inputs=item["orig_inputs"],
            input_sets=self._input_sets,
            kpts_tolerance=self.kpts_tolerance,
            kspacing_tolerance=self.kspacing_tolerance,
            calcs=item["calcs_reversed"],
            max_gradient=self.max_gradient,
            hubbards=item.get("input", {}).get("hubbards", {}),
        )

        d = {"task_type": tt, **iv}
        return d


def task_type(inputs, include_calc_type=True):
    """
    Determines the task_type

    Args:
        inputs (dict): inputs dict with an incar, kpoints, potcar, and poscar dictionaries
        include_calc_type (bool): whether to include calculation type
            in task_type such as HSE, GGA, SCAN, etc.
    """

    calc_type = []

    incar = inputs.get("incar", {})
    try:
        functional = inputs.get("potcar", {}).get("functional", "PBE")
    except Exception:
        functional = "PBE"

    METAGGA_TYPES = {"TPSS", "RTPSS", "M06L", "MBJL", "SCAN", "R2SCAN", "MS0", "MS1", "MS2"}

    if include_calc_type:
        if incar.get("LHFCALC", False):
            calc_type.append("HSE")
        elif incar.get("METAGGA", "").strip().upper() in METAGGA_TYPES:
            calc_type.append(incar["METAGGA"].strip().upper())
        elif incar.get("LDAU", False):
            calc_type.append("GGA+U")
        elif incar.get("GGA", "").strip().upper() == "PS":
            calc_type.append("PBEsol")
        elif functional == "PBE":
            calc_type.append("GGA")
        elif functional == "PW91":
            calc_type.append("PW91")
        elif functional == "Perdew-Zunger81":
            calc_type.append("LDA")

    if incar.get("ICHARG", 0) > 10:
        try:
            kpts = inputs.get("kpoints") or {}
            kpt_labels = kpts.get("labels") or []
            num_kpt_labels = len(list(filter(None.__ne__, kpt_labels)))
        except Exception as e:
            raise Exception(
                "Couldn't identify total number of kpt labels: {}".format(e)
            )

        if num_kpt_labels > 0:
            calc_type.append("NSCF Line")
        else:
            calc_type.append("NSCF Uniform")

    elif incar.get("LEPSILON", False):
        if incar.get("IBRION", 0) > 6:
            calc_type.append("DFPT")
        calc_type.append("Dielectric")

    elif incar.get("IBION", 0) > 6:
        calc_type.append("DFPT")

    elif incar.get("LCHIMAG", False):
        calc_type.append("NMR Nuclear Shielding")

    elif incar.get("LEFG", False):
        calc_type.append("NMR Electric Field Gradient")

    elif incar.get("NSW", 1) == 0:
        calc_type.append("Static")

    elif incar.get("ISIF", 2) == 3 and incar.get("IBRION", 0) > 0:
        calc_type.append("Structure Optimization")

    elif incar.get("ISIF", 3) == 2 and incar.get("IBRION", 0) > 0:
        calc_type.append("Deformation")

    return " ".join(calc_type)


def is_valid(
    structure,
    bandgap,
    inputs,
    input_sets,
    calcs,
    max_gradient=100,
    kpts_tolerance=0.9,
    kspacing_tolerance=0.05,
    hubbards={},
):
    """
    Determines if a calculation is valid based on expected input parameters from a pymatgen inputset

    Args:
        structure (dict or Structure): the output Structure from the calculation
        bandgap (float): The output bandgap of the calculation, in eV
        inputs (dict): a dict representation of the inputs in traditional pymatgen InputSet form
        input_sets (dict): a dictionary of task_types -> pymatgen InputSet for validation
        kpts_tolerance (float): relative tolerance to allow kpts to lag behind the InputSet settings
            (i.e., k-point density may be as low as kpts_tolerance times the InputSet value)
        kspacing_tolerance (float): absolute tolerance to allow KSPACING to differ from the InputSet settings
            (i.e., KSPACING may be as much as kspacing_tolerance larger than the InputSet value)
        LDAU_fields (list(String)): LDAU fields to check for consistency
    """

    if isinstance(structure, dict):
        structure = Structure.from_dict(structure)
    tt = task_type(inputs)

    d = {"is_valid": True, "_warnings": []}

    if tt in input_sets:
        if "SCAN" in tt or "PBEsol" in tt:
            # MPScanRelaxSet takes bandgap as an additional kwarg
            valid_input_set = input_sets[tt](structure, bandgap)
        else:
            valid_input_set = input_sets[tt](structure)

        # Checking K-Points
        # Calculations that use KSPACING will not have a .kpoints attr
        if valid_input_set.kpoints is not None:
            valid_num_kpts = valid_input_set.kpoints.num_kpts or np.prod(
                valid_input_set.kpoints.kpts[0]
            )
            num_kpts = inputs.get("kpoints", {}).get("nkpoints", 0) or np.prod(
                inputs.get("kpoints", {}).get("kpoints", [0, 0, 0])
            )
            d["kpts_ratio"] = num_kpts / valid_num_kpts
            if d["kpts_ratio"] < kpts_tolerance:
                d["is_valid"] = False
                d["_warnings"].append("Too few KPoints")
        else:
            valid_kspacing = valid_input_set.incar.get("KSPACING", 0)
            if inputs["incar"].get("KSPACING"):
                d["kspacing_delta"] = inputs["incar"].get("KSPACING") - valid_kspacing
                # larger KSPACING means fewer k-points
                if d["kspacing_delta"] > kspacing_tolerance:
                    # warn, but don't invalidate
                    d["_warnings"].append("KSPACING differs")
            else:
                d["is_valid"] = False
                d["_warnings"].append("KSPACING not set")

        # Checking ENCUT
        encut = inputs.get("incar", {}).get("ENCUT")
        valid_encut = valid_input_set.incar["ENCUT"]
        d["encut_ratio"] = float(encut) / valid_encut
        if d["encut_ratio"] < 1:
            d["is_valid"] = False
            d["_warnings"].append("ENCUT too low")

        # Checking U-values
        if valid_input_set.incar.get("LDAU", False) or len(hubbards) > 0:
            # Assemble required input_set LDAU params into dictionary
            input_set_hubbards = dict(
                zip(
                    valid_input_set.poscar.site_symbols,
                    valid_input_set.incar.get("LDAUU", []),
                )
            )

            all_els = list(set(input_set_hubbards.keys()) | set(hubbards.keys()))
            diff = {
                el: (input_set_hubbards.get(el, 0), hubbards.get(el, 0))
                for el in all_els
                if input_set_hubbards.get(el) != hubbards.get(el)
            }

            if any(v[0] != v[1] for v in diff.values()):

                d["is_valid"] = False
                d["_warnings"].append("LDAU parameters don't match")
                d["_warnings"].extend(
                    [
                        f"U-value for {el} should be {good} but was {bad}"
                        for el, (bad, good) in diff.items()
                    ]
                )

        # check smearing settings
        ismear = inputs["incar"].get("ISMEAR", 1)

        # ISMEAR > 0 is only appropriate for metals, per VASP docs
        if ismear > 0 and bandgap > 0:
            # warn, but don't invalidate
            d["_warnings"].append("Inappropriate smearing settings")

        # Checking task convergence
        ignored_steps = np.abs(inputs.get("incar", {}).get("NELMDL",-5)) -1
        gradient = calc_max_gradient(calcs[0],ignored_steps)
        if gradient > max_gradient and "Structure Optimization" in tt:
            d["_warnings"].append(
                f"Max gradient in electronic energy exceeded {max_gradient} at {gradient}"
            )
            d["is_valid"] = False

    if len(d["_warnings"]) == 0:
        del d["_warnings"]

    return d

from itertools import chain
def calc_max_gradient(calc,ignored_steps):
    energies = [
        [d["e_fr_energy"] for d in step["electronic_steps"]]
        for step in calc["output"]["ionic_steps"]
    ]
    gradients = [np.gradient(e).tolist() for e in energies]
    gradients = [g[:ignored_steps] for g in gradients if len(g) > ignored_steps]
    gradients = list(chain.from_iterable(gradients)) or [0]
    return np.max(gradients)<|MERGE_RESOLUTION|>--- conflicted
+++ resolved
@@ -20,12 +20,8 @@
         task_types,
         input_sets=None,
         kpts_tolerance=0.9,
-<<<<<<< HEAD
         kspacing_tolerance=0.05,
         max_gradient=100,
-=======
-        max_gradient=10,
->>>>>>> 88bd3ab9
         LDAU_fields=["LDAUU", "LDAUJ", "LDAUL"],
         **kwargs,
     ):
