--- conflicted
+++ resolved
@@ -1,8 +1,4 @@
-<<<<<<< HEAD
-FROM materialsproject/devops:python-3.1013.8 as base
-=======
 FROM materialsproject/devops:python-3.1013.10 as base
->>>>>>> 292e2f7e
 RUN apt-get update && apt-get install -y --no-install-recommends libopenblas-dev libjpeg62 && apt-get clean
 
 FROM base as builder
