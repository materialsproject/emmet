<<<<<<< HEAD
import ddtrace.auto  # noqa
=======
import ddtrace.auto  # noqa: F401
>>>>>>> a8d28a41
import time

start = time.perf_counter()
import logging

logging.getLogger("uvicorn.access").handlers = []
from asgi_logger import AccessLoggerMiddleware
from fastapi.middleware.cors import CORSMiddleware

from material_resources import resources as materials_resources
from molecule_resources import resources as molecule_resources
from defect_resources import resources as defect_resources

from emmet.api.core.api import MAPI
from emmet.api.core.documentation import description, tags_meta
from emmet.api.core.settings import MAPISettings

logger = logging.getLogger(__name__)
default_settings = MAPISettings()

resources = {**materials_resources, **molecule_resources, **defect_resources}

api = MAPI(
    resources=resources,
    debug=default_settings.DEBUG,
    description=description,
    tags_meta=tags_meta,
)
app = api.app
app.add_middleware(
    AccessLoggerMiddleware,
    format='%(h)s %(t)s %(m)s %(U)s?%(q)s %(H)s %(s)s %(b)s "%(f)s" "%(a)s" %(D)s %(p)s %({x-consumer-id}i)s',
)
if default_settings.DEBUG:
    app.add_middleware(CORSMiddleware, expose_headers=["x-consumer-id"])
delta = time.perf_counter() - start
logger.warning(f"Startup took {delta:.1f}s")<|MERGE_RESOLUTION|>--- conflicted
+++ resolved
@@ -1,8 +1,4 @@
-<<<<<<< HEAD
-import ddtrace.auto  # noqa
-=======
 import ddtrace.auto  # noqa: F401
->>>>>>> a8d28a41
 import time
 
 start = time.perf_counter()
