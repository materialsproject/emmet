from typing import Any, Optional, Dict
from fastapi import Query
from maggma.api.query_operator import QueryOperator
from maggma.api.utils import STORE_PARAMS


class RedoxPotentialQuery(QueryOperator):
    """
    Method to generate a query on redox potentials.
    """

    def query(
        self,
<<<<<<< HEAD
        min_reduction_potential: Optional[float] = Query(
            None,
            description="Minimum reduction potential."
        ),
        max_reduction_potential: Optional[float] = Query(
            None,
            description="Maximum reduction potential."
        ),
        min_oxidation_potential: Optional[float] = Query(
            None,
            description="Minimum oxidation potential."
        ),
        max_oxidation_potential: Optional[float] = Query(
            None,
            description="Maximum oxidation potential."
=======
        electrode: str = Query(
            "H", description="Reference electrode to be queried (e.g. 'H', 'Li', 'Mg')."
        ),
        min_reduction_potential: Optional[float] = Query(
            None,
            description="Minimum reduction potential using the selected reference electrode.",
        ),
        max_reduction_potential: Optional[float] = Query(
            None,
            description="Maximum reduction potential using the selected reference electrode.",
        ),
        min_oxidation_potential: Optional[float] = Query(
            None,
            description="Minimum oxidation potential using the selected reference electrode.",
        ),
        max_oxidation_potential: Optional[float] = Query(
            None,
            description="Maximum oxidation potential using the selected reference electrode.",
>>>>>>> 4c8bfcd5
        ),
    ) -> STORE_PARAMS:
        crit: Dict[str, Any] = dict()  # type: ignore

        d = {
<<<<<<< HEAD
            "oxidation_potential": [min_oxidation_potential, max_oxidation_potential],
            "reduction_potential": [min_reduction_potential, max_reduction_potential]
=======
            "oxidation_potentials": [min_oxidation_potential, max_oxidation_potential],
            "reduction_potentials": [min_reduction_potential, max_reduction_potential],
>>>>>>> 4c8bfcd5
        }

        for key in d:
            if d[key][0] is not None or d[key][1] is not None:
                crit[key] = dict()

            if d[key][0] is not None:
                crit[key]["$gte"] = d[key][0]

            if d[key][1] is not None:
                crit[key]["$lte"] = d[key][1]

        return {"criteria": crit}

    def ensure_indexes(self):  # pragma: no cover
        return [
            ("oxidation_potential", False),
            ("reduction_potential", False),
        ]<|MERGE_RESOLUTION|>--- conflicted
+++ resolved
@@ -11,7 +11,6 @@
 
     def query(
         self,
-<<<<<<< HEAD
         min_reduction_potential: Optional[float] = Query(
             None,
             description="Minimum reduction potential."
@@ -27,38 +26,13 @@
         max_oxidation_potential: Optional[float] = Query(
             None,
             description="Maximum oxidation potential."
-=======
-        electrode: str = Query(
-            "H", description="Reference electrode to be queried (e.g. 'H', 'Li', 'Mg')."
-        ),
-        min_reduction_potential: Optional[float] = Query(
-            None,
-            description="Minimum reduction potential using the selected reference electrode.",
-        ),
-        max_reduction_potential: Optional[float] = Query(
-            None,
-            description="Maximum reduction potential using the selected reference electrode.",
-        ),
-        min_oxidation_potential: Optional[float] = Query(
-            None,
-            description="Minimum oxidation potential using the selected reference electrode.",
-        ),
-        max_oxidation_potential: Optional[float] = Query(
-            None,
-            description="Maximum oxidation potential using the selected reference electrode.",
->>>>>>> 4c8bfcd5
         ),
     ) -> STORE_PARAMS:
         crit: Dict[str, Any] = dict()  # type: ignore
 
         d = {
-<<<<<<< HEAD
             "oxidation_potential": [min_oxidation_potential, max_oxidation_potential],
             "reduction_potential": [min_reduction_potential, max_reduction_potential]
-=======
-            "oxidation_potentials": [min_oxidation_potential, max_oxidation_potential],
-            "reduction_potentials": [min_reduction_potential, max_reduction_potential],
->>>>>>> 4c8bfcd5
         }
 
         for key in d:
