from maggma.api.resource import HintScheme


class SummaryHintScheme(HintScheme):
    """
    Hint scheme for the summary endpoint.
    """

    def generate_hints(self, query):
        hints = {"count_hint": {"deprecated": 1, "builder_meta.license": 1}}
        hints["agg_hint"] = hints["count_hint"]

        if list(query.get("criteria").keys()) != ["deprecated", "builder_meta.license"]:
            pure_params = []
            excluded_elements = False

            def check(val):
                sort_priority = {float: 0, int: 1, str: 2, bool: 3}

                if isinstance(val, dict):
                    val_list = list(val.values())
                    val = val_list[0] if val_list and val_list[0] else val

                return sort_priority.get(type(val), 100)

            sorted_raw_params = sorted(
                query["criteria"].items(),
                key=lambda x: check(x[1]),
            )

            for param, val in sorted_raw_params:
                pure_param = param.split(".")[0]
                pure_params.append(pure_param)
                if pure_param == "composition_reduced" and val == {"$exists": False}:
                    excluded_elements = True

            if "has_props" in pure_params:
                hints["count_hint"] = {"has_props.$**": 1}
            elif "composition_reduced" in pure_params and not excluded_elements:
                hints["count_hint"] = {"composition_reduced.$**": 1}
            else:
<<<<<<< HEAD
                for param in query["criteria"]:
=======
                for param, _ in sorted_raw_params:
>>>>>>> bd8fc674
                    if (
                        param not in ["deprecated", "builder_meta.license"]
                        and "composition_reduced" not in param
                    ):
                        hints["count_hint"] = {
                            "deprecated": 1,
                            "builder_meta.license": 1,
                            "formula_pretty": 1,
                            "material_id": 1,
                            param: 1,
                        }
                        break

            hints["agg_hint"] = hints["count_hint"]

        elif query.get("sort", {}):
            for param in query["sort"]:
                if param not in [
                    "deprecated",
                    "builder_meta.license",
                    "material_id",
                    "formula_pretty",
                ]:
                    hints["agg_hint"] = {
                        "deprecated": 1,
                        "builder_meta.license": 1,
                        "formula_pretty": 1,
                        "material_id": 1,
                        param: 1,
                    }

        return hints<|MERGE_RESOLUTION|>--- conflicted
+++ resolved
@@ -39,11 +39,7 @@
             elif "composition_reduced" in pure_params and not excluded_elements:
                 hints["count_hint"] = {"composition_reduced.$**": 1}
             else:
-<<<<<<< HEAD
-                for param in query["criteria"]:
-=======
                 for param, _ in sorted_raw_params:
->>>>>>> bd8fc674
                     if (
                         param not in ["deprecated", "builder_meta.license"]
                         and "composition_reduced" not in param
