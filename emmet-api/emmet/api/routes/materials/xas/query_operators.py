--- conflicted
+++ resolved
@@ -1,34 +1,22 @@
 from __future__ import annotations
 
+from typing import TYPE_CHECKING
+
 from fastapi import Query
-<<<<<<< HEAD
 from pymatgen.core.periodic_table import Element
 
 from emmet.api.query_operator import QueryOperator
 from emmet.api.utils import STORE_PARAMS
-from emmet.core.xas import Edge, SpectrumType
-=======
-from typing import TYPE_CHECKING
-
-from emmet.api.query_operator import QueryOperator
-from emmet.api.utils import STORE_PARAMS
-from pymatgen.core.periodic_table import Element
 
 if TYPE_CHECKING:
     from emmet.core.xas import XasEdge, XasType
->>>>>>> f9ed6b8a
 
 
 class XASQuery(QueryOperator):
     def query(
         self,
-<<<<<<< HEAD
-        edge: Edge = Query(None, title="XAS Edge"),
-        spectrum_type: SpectrumType = Query(None, title="Spectrum SpectrumType"),
-=======
         edge: XasEdge = Query(None, title="XAS Edge"),
         spectrum_type: XasType = Query(None, title="Spectrum Type"),
->>>>>>> f9ed6b8a
         absorbing_element: Element = Query(None, title="Absorbing Element"),
     ) -> STORE_PARAMS:
         """
