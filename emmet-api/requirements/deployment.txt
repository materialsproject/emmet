#
# This file is autogenerated by pip-compile with Python 3.10
# by the following command:
#
#    pip-compile --output-file=emmet/emmet-api/requirements/deployment.txt emmet/emmet-api/setup.py python/requirements.txt
#
aioitertools==0.11.0
    # via maggma
annotated-types==0.7.0
    # via pydantic
anyio==4.4.0
    # via
    #   httpx
    #   starlette
    #   watchfiles
asgi-logger==0.1.0
    # via emmet-api (emmet/emmet-api/setup.py)
asgiref==3.8.1
    # via asgi-logger
attrs==23.2.0
    # via
    #   cattrs
    #   ddtrace
    #   jsonschema
    #   referencing
bcrypt==4.1.3
    # via paramiko
blinker==1.8.2
    # via flask
<<<<<<< HEAD
boto3==1.34.82
    # via
    #   emmet-api (emmet/emmet-api/setup.py)
    #   maggma
botocore==1.34.82
=======
boto3==1.34.113
    # via
    #   emmet-api (emmet/emmet-api/setup.py)
    #   maggma
botocore==1.34.113
>>>>>>> 292e2f7e
    # via
    #   boto3
    #   s3transfer
bytecode==0.15.1
    # via ddtrace
cattrs==23.2.3
    # via ddtrace
certifi==2024.2.2
    # via
    #   httpcore
    #   httpx
    #   requests
cffi==1.16.0
    # via
    #   cryptography
    #   pynacl
charset-normalizer==3.3.2
    # via requests
click==8.1.7
    # via
    #   flask
    #   mongogrant
    #   typer
    #   uvicorn
contourpy==1.2.1
    # via matplotlib
cryptography==42.0.7
    # via paramiko
cycler==0.12.1
    # via matplotlib
ddsketch==3.0.1
    # via ddtrace
ddtrace==2.8.5
    # via emmet-api (emmet/emmet-api/setup.py)
deprecated==1.2.14
    # via opentelemetry-api
dnspython==2.6.1
    # via
    #   email-validator
    #   maggma
    #   pymongo
email-validator==2.1.1
    # via fastapi
emmet-core==0.83.6
    # via emmet-api (emmet/emmet-api/setup.py)
envier==0.5.1
    # via ddtrace
exceptiongroup==1.2.1
    # via
    #   anyio
    #   cattrs
fastapi==0.111.0
    # via
    #   emmet-api (emmet/emmet-api/setup.py)
    #   maggma
fastapi-cli==0.0.4
    # via fastapi
flask==3.0.3
    # via mongogrant
fonttools==4.52.1
    # via matplotlib
future==1.0.0
    # via uncertainties
gunicorn==22.0.0
    # via emmet-api (emmet/emmet-api/setup.py)
h11==0.14.0
    # via
    #   httpcore
    #   uvicorn
httpcore==1.0.5
    # via httpx
httptools==0.6.1
    # via uvicorn
<<<<<<< HEAD
=======
httpx==0.27.0
    # via fastapi
>>>>>>> 292e2f7e
idna==3.7
    # via
    #   anyio
    #   email-validator
    #   httpx
    #   requests
importlib-metadata==7.0.0
    # via opentelemetry-api
itsdangerous==2.2.0
    # via flask
jinja2==3.1.4
    # via
    #   fastapi
    #   flask
jmespath==1.0.1
    # via
    #   boto3
    #   botocore
joblib==1.4.2
    # via pymatgen
jsonschema==4.22.0
    # via maggma
jsonschema-specifications==2023.12.1
    # via jsonschema
kiwisolver==1.4.5
    # via matplotlib
latexcodec==3.0.0
    # via pybtex
maggma==0.67.0
    # via emmet-api (emmet/emmet-api/setup.py)
markdown-it-py==3.0.0
    # via rich
markupsafe==2.1.5
    # via
    #   jinja2
    #   werkzeug
matplotlib==3.9.0
    # via
    #   -r python/requirements.txt
    #   pymatgen
mdurl==0.1.2
    # via markdown-it-py
mongogrant==0.3.3
    # via maggma
mongomock==4.1.2
    # via maggma
monty==2024.5.24
    # via
    #   emmet-core
    #   maggma
    #   pymatgen
mpmath==1.3.0
    # via sympy
msgpack==1.0.8
    # via maggma
networkx==3.3
    # via pymatgen
numpy==1.26.4
    # via
    #   -r python/requirements.txt
    #   contourpy
    #   maggma
    #   matplotlib
    #   pandas
    #   pymatgen
    #   scipy
    #   shapely
    #   spglib
opentelemetry-api==1.24.0
    # via ddtrace
orjson==3.10.3
    # via
    #   fastapi
    #   maggma
packaging==24.0
    # via
    #   gunicorn
    #   matplotlib
    #   mongomock
    #   plotly
palettable==3.3.3
    # via pymatgen
pandas==2.2.2
    # via
    #   -r python/requirements.txt
    #   pymatgen
paramiko==3.4.0
    # via sshtunnel
pillow==10.3.0
    # via matplotlib
plotly==5.22.0
    # via pymatgen
protobuf==5.27.0
    # via ddtrace
pybtex==0.24.0
    # via
    #   emmet-core
    #   pymatgen
pycparser==2.22
    # via cffi
<<<<<<< HEAD
pydantic==2.7.0
=======
pydantic==2.7.1
>>>>>>> 292e2f7e
    # via
    #   emmet-core
    #   fastapi
    #   maggma
    #   pydantic-settings
<<<<<<< HEAD
pydantic-core==2.18.1
=======
pydantic-core==2.18.2
>>>>>>> 292e2f7e
    # via pydantic
pydantic-settings==2.2.1
    # via
    #   emmet-core
    #   maggma
pydash==8.0.1
    # via maggma
pygments==2.18.0
    # via rich
pymatgen==2024.5.1
    # via
    #   emmet-core
    #   pymatgen-analysis-alloys
pymatgen-analysis-alloys==0.0.6
    # via emmet-api (emmet/emmet-api/setup.py)
pymongo==4.7.2
    # via
    #   maggma
    #   mongogrant
pynacl==1.5.0
    # via paramiko
pyparsing==3.1.2
    # via matplotlib
python-dateutil==2.9.0.post0
    # via
    #   botocore
    #   maggma
    #   matplotlib
    #   pandas
python-dotenv==1.0.1
    # via
    #   pydantic-settings
    #   uvicorn
python-multipart==0.0.9
    # via fastapi
pytz==2024.1
    # via pandas
pyyaml==6.0.1
    # via
    #   pybtex
    #   uvicorn
pyzmq==26.0.3
    # via maggma
referencing==0.35.1
    # via
    #   jsonschema
    #   jsonschema-specifications
requests==2.32.2
    # via
    #   mongogrant
    #   pymatgen
rich==13.7.1
    # via typer
rpds-py==0.18.1
    # via
    #   jsonschema
    #   referencing
ruamel-yaml==0.18.6
    # via
    #   maggma
    #   pymatgen
ruamel-yaml-clib==0.2.8
    # via ruamel-yaml
s3transfer==0.10.1
    # via boto3
scipy==1.13.1
    # via
    #   -r python/requirements.txt
    #   pymatgen
sentinels==1.0.0
    # via mongomock
setproctitle==1.3.3
    # via emmet-api (emmet/emmet-api/setup.py)
shapely==2.0.4
    # via
    #   emmet-api (emmet/emmet-api/setup.py)
    #   pymatgen-analysis-alloys
shellingham==1.5.4
    # via typer
six==1.16.0
    # via
    #   ddsketch
    #   ddtrace
    #   pybtex
    #   python-dateutil
sniffio==1.3.1
<<<<<<< HEAD
    # via anyio
=======
    # via
    #   anyio
    #   httpx
>>>>>>> 292e2f7e
spglib==2.4.0
    # via pymatgen
sqlparse==0.5.0
    # via ddtrace
sshtunnel==0.4.0
    # via maggma
starlette==0.37.2
    # via fastapi
sympy==1.12
    # via pymatgen
tabulate==0.9.0
    # via pymatgen
tenacity==8.3.0
    # via plotly
tqdm==4.66.4
    # via
    #   maggma
    #   pymatgen
typer==0.12.3
    # via fastapi-cli
typing-extensions==4.12.0
    # via
    #   anyio
    #   asgiref
    #   cattrs
    #   ddtrace
    #   emmet-core
    #   fastapi
    #   pydantic
    #   pydantic-core
    #   pydash
    #   typer
    #   uvicorn
tzdata==2024.1
    # via pandas
ujson==5.10.0
    # via fastapi
uncertainties==3.1.7
    # via pymatgen
urllib3==2.2.1
    # via
    #   botocore
    #   requests
uvicorn[standard]==0.29.0
    # via
    #   fastapi
    #   maggma
uvloop==0.19.0
    # via uvicorn
watchfiles==0.22.0
    # via uvicorn
websockets==12.0
    # via uvicorn
werkzeug==3.0.3
    # via flask
wrapt==1.16.0
    # via deprecated
xmltodict==0.13.0
    # via ddtrace
zipp==3.19.0
    # via importlib-metadata

# The following packages are considered to be unsafe in a requirements file:
# setuptools<|MERGE_RESOLUTION|>--- conflicted
+++ resolved
@@ -27,19 +27,11 @@
     # via paramiko
 blinker==1.8.2
     # via flask
-<<<<<<< HEAD
-boto3==1.34.82
+boto3==1.34.113
     # via
     #   emmet-api (emmet/emmet-api/setup.py)
     #   maggma
-botocore==1.34.82
-=======
-boto3==1.34.113
-    # via
-    #   emmet-api (emmet/emmet-api/setup.py)
-    #   maggma
 botocore==1.34.113
->>>>>>> 292e2f7e
     # via
     #   boto3
     #   s3transfer
@@ -113,11 +105,8 @@
     # via httpx
 httptools==0.6.1
     # via uvicorn
-<<<<<<< HEAD
-=======
 httpx==0.27.0
     # via fastapi
->>>>>>> 292e2f7e
 idna==3.7
     # via
     #   anyio
@@ -218,21 +207,13 @@
     #   pymatgen
 pycparser==2.22
     # via cffi
-<<<<<<< HEAD
-pydantic==2.7.0
-=======
 pydantic==2.7.1
->>>>>>> 292e2f7e
     # via
     #   emmet-core
     #   fastapi
     #   maggma
     #   pydantic-settings
-<<<<<<< HEAD
-pydantic-core==2.18.1
-=======
 pydantic-core==2.18.2
->>>>>>> 292e2f7e
     # via pydantic
 pydantic-settings==2.2.1
     # via
@@ -319,13 +300,9 @@
     #   pybtex
     #   python-dateutil
 sniffio==1.3.1
-<<<<<<< HEAD
-    # via anyio
-=======
     # via
     #   anyio
     #   httpx
->>>>>>> 292e2f7e
 spglib==2.4.0
     # via pymatgen
 sqlparse==0.5.0
