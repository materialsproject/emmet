#
# This file is autogenerated by pip-compile with Python 3.12
# by the following command:
#
#    pip-compile --all-extras --output-file=requirements/ubuntu-latest_py3.12_extras.txt
#
annotated-types==0.7.0
    # via pydantic
anyio==4.10.0
    # via
    #   httpx
    #   starlette
asgi-logger==0.1.0
    # via emmet-api (setup.py)
asgiref==3.9.1
    # via asgi-logger
bibtexparser==1.4.3
    # via pymatgen
<<<<<<< HEAD
boto3==1.40.26
    # via emmet-api (setup.py)
botocore==1.40.26
=======
boto3==1.40.27
    # via
    #   emmet-api (setup.py)
    #   maggma
botocore==1.40.27
>>>>>>> 8a4fc376
    # via
    #   boto3
    #   s3transfer
bracex==2.6
    # via wcmatch
bytecode==0.17.0
    # via ddtrace
certifi==2025.8.3
    # via
    #   httpcore
    #   httpx
    #   requests
<<<<<<< HEAD
=======
cffi==2.0.0
    # via
    #   cryptography
    #   pynacl
>>>>>>> 8a4fc376
cfgv==3.4.0
    # via pre-commit
charset-normalizer==3.4.3
    # via requests
click==8.2.1
    # via
    #   mkdocs
    #   uvicorn
colorama==0.4.6
    # via griffe
contourpy==1.3.3
    # via matplotlib
coverage[toml]==7.10.6
    # via pytest-cov
csscompressor==0.9.5
    # via mkdocs-minify-plugin
cycler==0.12.1
    # via matplotlib
ddtrace==3.13.0
    # via emmet-api (setup.py)
distlib==0.4.0
    # via virtualenv
dnspython==2.8.0
    # via pymongo
emmet-core==0.84.10rc2
    # via emmet-api (setup.py)
envier==0.6.1
    # via ddtrace
fastapi==0.116.1
    # via emmet-api (setup.py)
filelock==3.19.1
    # via virtualenv
flake8==7.3.0
    # via emmet-api (setup.py)
fonttools==4.59.2
    # via matplotlib
ghp-import==2.1.0
    # via mkdocs
griffe==1.14.0
    # via mkdocstrings-python
gunicorn==23.0.0
    # via emmet-api (setup.py)
h11==0.16.0
    # via
    #   httpcore
    #   uvicorn
htmlmin2==0.1.13
    # via mkdocs-minify-plugin
httpcore==1.0.9
    # via httpx
httpx==0.28.1
    # via starlette
identify==2.6.14
    # via pre-commit
idna==3.10
    # via
    #   anyio
    #   httpx
    #   requests
imageio==2.37.0
    # via scikit-image
importlib-metadata==8.7.0
    # via opentelemetry-api
iniconfig==2.1.0
    # via pytest
itsdangerous==2.2.0
    # via starlette
jinja2==3.1.6
    # via
    #   emmet-api (setup.py)
    #   mkdocs
    #   mkdocs-material
    #   mkdocstrings
    #   starlette
jmespath==1.0.1
    # via
    #   boto3
    #   botocore
joblib==1.5.2
    # via pymatgen
jsmin==3.0.1
    # via mkdocs-minify-plugin
kiwisolver==1.4.9
    # via matplotlib
latexcodec==3.0.1
    # via pybtex
lazy-loader==0.4
    # via scikit-image
livereload==2.7.1
    # via emmet-api (setup.py)
markdown==3.9
    # via
    #   mkdocs
    #   mkdocs-autorefs
    #   mkdocs-material
    #   mkdocstrings
    #   pymdown-extensions
markupsafe==3.0.2
    # via
    #   jinja2
    #   mkdocs
    #   mkdocs-autorefs
    #   mkdocstrings
matplotlib==3.10.6
    # via pymatgen
mccabe==0.7.0
    # via flake8
mergedeep==1.3.4
    # via
    #   mkdocs
    #   mkdocs-get-deps
mkdocs==1.6.1
    # via
    #   emmet-api (setup.py)
    #   mkdocs-autorefs
    #   mkdocs-awesome-pages-plugin
    #   mkdocs-markdownextradata-plugin
    #   mkdocs-material
    #   mkdocs-minify-plugin
    #   mkdocstrings
mkdocs-autorefs==1.4.3
    # via
    #   mkdocstrings
    #   mkdocstrings-python
mkdocs-awesome-pages-plugin==2.10.1
    # via emmet-api (setup.py)
mkdocs-get-deps==0.2.0
    # via mkdocs
mkdocs-markdownextradata-plugin==0.2.6
    # via emmet-api (setup.py)
mkdocs-material==8.2.16
    # via emmet-api (setup.py)
mkdocs-material-extensions==1.3.1
    # via
    #   emmet-api (setup.py)
    #   mkdocs-material
mkdocs-minify-plugin==0.8.0
    # via emmet-api (setup.py)
mkdocstrings[python]==0.30.0
    # via
    #   emmet-api (setup.py)
    #   mkdocstrings-python
mkdocstrings-python==1.18.2
    # via mkdocstrings
mongomock==4.3.0
    # via emmet-api (setup.py)
monty==2025.3.3
    # via
    #   emmet-core
    #   pymatgen
mp-pyrho==0.4.5
    # via pymatgen-analysis-defects
mpmath==1.3.0
    # via sympy
mypy==1.17.1
    # via emmet-api (setup.py)
mypy-extensions==1.1.0
    # via
    #   emmet-api (setup.py)
    #   mypy
narwhals==2.4.0
    # via plotly
natsort==8.4.0
    # via mkdocs-awesome-pages-plugin
networkx==3.5
    # via
    #   pymatgen
    #   scikit-image
nodeenv==1.9.1
    # via pre-commit
numpy==1.26.4
    # via
    #   contourpy
    #   imageio
    #   matplotlib
    #   monty
    #   pandas
    #   pymatgen
    #   pymatgen-analysis-defects
    #   pymatgen-io-validation
    #   scikit-image
    #   scipy
    #   shapely
    #   spglib
    #   tifffile
opentelemetry-api==1.36.0
    # via ddtrace
orjson==3.11.3
    # via pymatgen
packaging==25.0
    # via
    #   gunicorn
    #   lazy-loader
    #   matplotlib
    #   mkdocs
    #   mongomock
    #   plotly
    #   pytest
    #   scikit-image
palettable==3.3.3
    # via pymatgen
pandas==2.3.2
    # via pymatgen
pathspec==0.12.1
    # via
    #   mkdocs
    #   mypy
pillow==11.3.0
    # via
    #   imageio
    #   matplotlib
    #   scikit-image
platformdirs==4.4.0
    # via
    #   mkdocs-get-deps
    #   virtualenv
plotly==6.3.0
    # via pymatgen
pluggy==1.6.0
    # via
    #   pytest
    #   pytest-cov
pre-commit==4.3.0
    # via emmet-api (setup.py)
protobuf==6.32.0
    # via ddtrace
pybtex==0.25.1
    # via emmet-core
pycodestyle==2.14.0
    # via
    #   emmet-api (setup.py)
    #   flake8
<<<<<<< HEAD
=======
pycparser==2.23
    # via cffi
>>>>>>> 8a4fc376
pydantic==2.11.7
    # via
    #   emmet-core
    #   fastapi
    #   pydantic-settings
    #   pymatgen-io-validation
pydantic-core==2.33.2
    # via pydantic
pydantic-settings==2.10.1
    # via
    #   emmet-core
    #   pymatgen-io-validation
pydocstyle==6.3.0
    # via emmet-api (setup.py)
pyflakes==3.4.0
    # via flake8
pygments==2.19.2
    # via
    #   mkdocs-material
    #   pytest
pymatgen==2025.6.14
    # via
    #   emmet-core
    #   mp-pyrho
    #   pymatgen-analysis-alloys
    #   pymatgen-analysis-defects
    #   pymatgen-io-validation
pymatgen-analysis-alloys==0.0.8
    # via emmet-api (setup.py)
pymatgen-analysis-defects==2025.1.18
    # via emmet-api (setup.py)
pymatgen-io-validation==0.1.1
    # via
    #   emmet-api (setup.py)
    #   emmet-core
pymdown-extensions==10.16.1
    # via
    #   mkdocs-material
    #   mkdocstrings
pymongo==4.14.1
    # via emmet-api (setup.py)
pyparsing==3.2.3
    # via
    #   bibtexparser
    #   matplotlib
pytest==8.4.2
    # via
    #   emmet-api (setup.py)
    #   pytest-asyncio
    #   pytest-cov
<<<<<<< HEAD
pytest-asyncio==1.1.0
    # via emmet-api (setup.py)
pytest-cov==6.3.0
=======
pytest-cov==7.0.0
>>>>>>> 8a4fc376
    # via emmet-api (setup.py)
python-dateutil==2.9.0.post0
    # via
    #   botocore
    #   ghp-import
    #   matplotlib
    #   pandas
python-dotenv==1.1.1
    # via pydantic-settings
python-multipart==0.0.20
    # via starlette
pytz==2025.2
    # via
    #   mongomock
    #   pandas
pyyaml==6.0.2
    # via
    #   mkdocs
    #   mkdocs-get-deps
    #   mkdocs-markdownextradata-plugin
    #   pre-commit
    #   pybtex
    #   pymdown-extensions
    #   pyyaml-env-tag
    #   starlette
pyyaml-env-tag==1.1
    # via mkdocs
<<<<<<< HEAD
=======
pyzmq==27.1.0
    # via maggma
referencing==0.36.2
    # via
    #   jsonschema
    #   jsonschema-specifications
>>>>>>> 8a4fc376
requests==2.32.5
    # via
    #   pymatgen
    #   pymatgen-io-validation
ruamel-yaml==0.18.15
    # via
    #   monty
    #   pymatgen
ruamel-yaml-clib==0.2.12
    # via ruamel-yaml
s3transfer==0.14.0
    # via boto3
scikit-image==0.25.2
    # via pymatgen-analysis-defects
scipy==1.16.1
    # via
    #   pymatgen
    #   scikit-image
sentinels==1.1.1
    # via mongomock
setproctitle==1.3.7
    # via emmet-api (setup.py)
shapely==2.1.1
    # via
    #   emmet-api (setup.py)
    #   pymatgen-analysis-alloys
six==1.17.0
    # via python-dateutil
sniffio==1.3.1
    # via anyio
snowballstemmer==3.0.1
    # via pydocstyle
spglib==2.6.0
    # via pymatgen
starlette[full]==0.47.3
    # via
    #   emmet-api (setup.py)
    #   fastapi
sympy==1.14.0
    # via pymatgen
tabulate==0.9.0
    # via pymatgen
tifffile==2025.8.28
    # via scikit-image
tornado==6.5.2
    # via livereload
tqdm==4.67.1
    # via pymatgen
types-requests==2.32.4.20250809
    # via emmet-api (setup.py)
types-setuptools==80.9.0.20250822
    # via emmet-api (setup.py)
typing-extensions==4.15.0
    # via
    #   anyio
    #   ddtrace
    #   emmet-core
    #   fastapi
    #   mypy
    #   opentelemetry-api
    #   pydantic
    #   pydantic-core
    #   spglib
    #   starlette
    #   typing-inspection
typing-inspection==0.4.1
    # via
    #   pydantic
    #   pydantic-settings
tzdata==2025.2
    # via pandas
uncertainties==3.2.3
    # via pymatgen
urllib3==2.5.0
    # via
    #   botocore
    #   requests
    #   types-requests
uvicorn==0.35.0
    # via emmet-api (setup.py)
virtualenv==20.34.0
    # via pre-commit
watchdog==6.0.0
    # via mkdocs
wcmatch==10.1
    # via mkdocs-awesome-pages-plugin
wincertstore==0.2.1
    # via emmet-api (setup.py)
wrapt==1.17.3
    # via ddtrace
zipp==3.23.0
    # via importlib-metadata<|MERGE_RESOLUTION|>--- conflicted
+++ resolved
@@ -16,17 +16,11 @@
     # via asgi-logger
 bibtexparser==1.4.3
     # via pymatgen
-<<<<<<< HEAD
-boto3==1.40.26
-    # via emmet-api (setup.py)
-botocore==1.40.26
-=======
 boto3==1.40.27
     # via
     #   emmet-api (setup.py)
     #   maggma
 botocore==1.40.27
->>>>>>> 8a4fc376
     # via
     #   boto3
     #   s3transfer
@@ -39,13 +33,10 @@
     #   httpcore
     #   httpx
     #   requests
-<<<<<<< HEAD
-=======
 cffi==2.0.0
     # via
     #   cryptography
     #   pynacl
->>>>>>> 8a4fc376
 cfgv==3.4.0
     # via pre-commit
 charset-normalizer==3.4.3
@@ -278,11 +269,8 @@
     # via
     #   emmet-api (setup.py)
     #   flake8
-<<<<<<< HEAD
-=======
 pycparser==2.23
     # via cffi
->>>>>>> 8a4fc376
 pydantic==2.11.7
     # via
     #   emmet-core
@@ -333,13 +321,7 @@
     #   emmet-api (setup.py)
     #   pytest-asyncio
     #   pytest-cov
-<<<<<<< HEAD
-pytest-asyncio==1.1.0
-    # via emmet-api (setup.py)
-pytest-cov==6.3.0
-=======
 pytest-cov==7.0.0
->>>>>>> 8a4fc376
     # via emmet-api (setup.py)
 python-dateutil==2.9.0.post0
     # via
@@ -367,15 +349,12 @@
     #   starlette
 pyyaml-env-tag==1.1
     # via mkdocs
-<<<<<<< HEAD
-=======
 pyzmq==27.1.0
     # via maggma
 referencing==0.36.2
     # via
     #   jsonschema
     #   jsonschema-specifications
->>>>>>> 8a4fc376
 requests==2.32.5
     # via
     #   pymatgen
