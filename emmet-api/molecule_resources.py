import os
from emmet.api.core.settings import MAPISettings
from maggma.stores import MongoURIStore

from emmet.api.routes.molecules.tasks.resources import (
    task_resource,
    task_deprecation_resource,
<<<<<<< HEAD
    trajectory_resource
=======
>>>>>>> 4c8bfcd5
)
from emmet.api.routes.molecules.association.resources import (
    find_molecule_assoc_resource,
    mol_assoc_resource,
)
from emmet.api.routes.molecules.molecules.resources import (
    find_molecule_resource,
    molecules_resource,
)
from emmet.api.routes.molecules.partial_charges.resources import charges_resource
from emmet.api.routes.molecules.partial_spins.resources import spins_resource
from emmet.api.routes.molecules.bonds.resources import bonding_resource
from emmet.api.routes.molecules.metal_binding.resources import metal_binding_resource
from emmet.api.routes.molecules.orbitals.resources import orbitals_resource
from emmet.api.routes.molecules.redox.resources import redox_resource
from emmet.api.routes.molecules.thermo.resources import thermo_resource
from emmet.api.routes.molecules.vibrations.resources import vibration_resource
from emmet.api.routes.molecules.summary.resources import summary_resource


resources = {}

default_settings = MAPISettings()

db_uri = os.environ.get("MPCONTRIBS_MONGO_HOST", None)
db_version = default_settings.DB_VERSION
db_suffix = os.environ["MAPI_DB_NAME_SUFFIX"]

if db_uri:
    # allow db_uri to be set with a different protocol scheme
    # but prepend with mongodb+srv:// if not otherwise specified
    if len(db_uri.split("://", 1)) < 2:
        db_uri = "mongodb+srv://" + db_uri

    task_store = MongoURIStore(
<<<<<<< HEAD
        uri=db_uri, database="mp_molecules", key="task_id", collection_name="molecules_tasks",
    )

    assoc_store = MongoURIStore(
        uri=db_uri, database="mp_molecules", key="molecule_id", collection_name="molecules_assoc",
    )

    mol_store = MongoURIStore(
        uri=db_uri, database="mp_molecules", key="molecule_id", collection_name="molecules_molecules",
    )

    charges_store = MongoURIStore(
        uri=db_uri, database="mp_molecules", key="property_id", collection_name="molecules_charges",
    )

    spins_store = MongoURIStore(
        uri=db_uri, database="mp_molecules", key="property_id", collection_name="molecules_spins",
    )

    bonds_store = MongoURIStore(
        uri=db_uri, database="mp_molecules", key="property_id", collection_name="molecules_bonds",
    )

    metal_binding_store = MongoURIStore(
        uri=db_uri, database="mp_molecules", key="property_id", collection_name="molecules_metal_binding",
    )

    orbitals_store = MongoURIStore(
        uri=db_uri, database="mp_molecules", key="property_id", collection_name="molecules_orbitals",
    )

    redox_store = MongoURIStore(
        uri=db_uri, database="mp_molecules", key="property_id", collection_name="molecules_redox",
    )

    thermo_store = MongoURIStore(
        uri=db_uri, database="mp_molecules", key="property_id", collection_name="molecules_thermo",
    )

    vibes_store = MongoURIStore(
        uri=db_uri, database="mp_molecules", key="property_id", collection_name="molecules_vibes",
    )

    summary_store = MongoURIStore(
        uri=db_uri, database="mp_molecules", key="molecule_id", collection_name="molecules_summary"
=======
        uri=db_uri,
        database="mp_molecules",
        key="task_id",
        collection_name="molecules_tasks",
    )

    assoc_store = MongoURIStore(
        uri=db_uri,
        database="mp_molecules",
        key="molecule_id",
        collection_name="molecules_assoc",
    )

    mol_store = MongoURIStore(
        uri=db_uri,
        database="mp_molecules",
        key="molecule_id",
        collection_name="molecules_molecules",
    )

    charges_store = MongoURIStore(
        uri=db_uri,
        database="mp_molecules",
        key="property_id",
        collection_name="molecules_charges",
    )

    spins_store = MongoURIStore(
        uri=db_uri,
        database="mp_molecules",
        key="property_id",
        collection_name="molecules_spins",
    )

    bonds_store = MongoURIStore(
        uri=db_uri,
        database="mp_molecules",
        key="property_id",
        collection_name="molecules_bonds",
    )

    orbitals_store = MongoURIStore(
        uri=db_uri,
        database="mp_molecules",
        key="property_id",
        collection_name="molecules_orbitals",
    )

    redox_store = MongoURIStore(
        uri=db_uri,
        database="mp_molecules",
        key="property_id",
        collection_name="molecules_redox",
    )

    thermo_store = MongoURIStore(
        uri=db_uri,
        database="mp_molecules",
        key="property_id",
        collection_name="molecules_thermo",
    )

    vibes_store = MongoURIStore(
        uri=db_uri,
        database="mp_molecules",
        key="property_id",
        collection_name="molecules_vibes",
    )

    summary_store = MongoURIStore(
        uri=db_uri,
        database="mp_molecules",
        key="molecule_id",
        collection_name="molecules_summary",
>>>>>>> 4c8bfcd5
    )

else:
    raise RuntimeError("Must specify MongoDB URI containing inputs.")


mp_molecules_resources = list()

# Tasks
mp_molecules_resources.extend(
<<<<<<< HEAD
    [
        task_resource(task_store),
        task_deprecation_resource(task_store),
        trajectory_resource(task_store)
    ]
=======
    [task_resource(task_store), task_deprecation_resource(task_store)]
>>>>>>> 4c8bfcd5
)

# Assoc
mp_molecules_resources.extend(
    [mol_assoc_resource(assoc_store), find_molecule_assoc_resource(assoc_store)]
)

# Molecules
mp_molecules_resources.extend(
    [
        molecules_resource(mol_store),
        find_molecule_resource(mol_store),
    ]
)

# Partial charges
mp_molecules_resources.extend([charges_resource(charges_store)])

# Partial spins
mp_molecules_resources.extend([spins_resource(spins_store)])

# Bonds
mp_molecules_resources.extend([bonding_resource(bonds_store)])

# Metal binding
mp_molecules_resources.extend([metal_binding_resource(metal_binding_store)])

# Orbitals
mp_molecules_resources.extend([orbitals_resource(orbitals_store)])

# Redox
mp_molecules_resources.extend([redox_resource(redox_store)])

# Thermo
mp_molecules_resources.extend([thermo_resource(thermo_store)])

# Vibes
mp_molecules_resources.extend([vibration_resource(vibes_store)])

# Summary
mp_molecules_resources.extend([summary_resource(summary_store)])

resources.update({"molecules": mp_molecules_resources})<|MERGE_RESOLUTION|>--- conflicted
+++ resolved
@@ -5,10 +5,7 @@
 from emmet.api.routes.molecules.tasks.resources import (
     task_resource,
     task_deprecation_resource,
-<<<<<<< HEAD
     trajectory_resource
-=======
->>>>>>> 4c8bfcd5
 )
 from emmet.api.routes.molecules.association.resources import (
     find_molecule_assoc_resource,
@@ -44,53 +41,6 @@
         db_uri = "mongodb+srv://" + db_uri
 
     task_store = MongoURIStore(
-<<<<<<< HEAD
-        uri=db_uri, database="mp_molecules", key="task_id", collection_name="molecules_tasks",
-    )
-
-    assoc_store = MongoURIStore(
-        uri=db_uri, database="mp_molecules", key="molecule_id", collection_name="molecules_assoc",
-    )
-
-    mol_store = MongoURIStore(
-        uri=db_uri, database="mp_molecules", key="molecule_id", collection_name="molecules_molecules",
-    )
-
-    charges_store = MongoURIStore(
-        uri=db_uri, database="mp_molecules", key="property_id", collection_name="molecules_charges",
-    )
-
-    spins_store = MongoURIStore(
-        uri=db_uri, database="mp_molecules", key="property_id", collection_name="molecules_spins",
-    )
-
-    bonds_store = MongoURIStore(
-        uri=db_uri, database="mp_molecules", key="property_id", collection_name="molecules_bonds",
-    )
-
-    metal_binding_store = MongoURIStore(
-        uri=db_uri, database="mp_molecules", key="property_id", collection_name="molecules_metal_binding",
-    )
-
-    orbitals_store = MongoURIStore(
-        uri=db_uri, database="mp_molecules", key="property_id", collection_name="molecules_orbitals",
-    )
-
-    redox_store = MongoURIStore(
-        uri=db_uri, database="mp_molecules", key="property_id", collection_name="molecules_redox",
-    )
-
-    thermo_store = MongoURIStore(
-        uri=db_uri, database="mp_molecules", key="property_id", collection_name="molecules_thermo",
-    )
-
-    vibes_store = MongoURIStore(
-        uri=db_uri, database="mp_molecules", key="property_id", collection_name="molecules_vibes",
-    )
-
-    summary_store = MongoURIStore(
-        uri=db_uri, database="mp_molecules", key="molecule_id", collection_name="molecules_summary"
-=======
         uri=db_uri,
         database="mp_molecules",
         key="task_id",
@@ -132,6 +82,13 @@
         collection_name="molecules_bonds",
     )
 
+    metal_binding_store = MongoURIStore(
+        uri=db_uri,
+        database="mp_molecules",
+        key="property_id",
+        collection_name="molecules_metal_binding",
+    )
+
     orbitals_store = MongoURIStore(
         uri=db_uri,
         database="mp_molecules",
@@ -165,7 +122,6 @@
         database="mp_molecules",
         key="molecule_id",
         collection_name="molecules_summary",
->>>>>>> 4c8bfcd5
     )
 
 else:
@@ -176,15 +132,11 @@
 
 # Tasks
 mp_molecules_resources.extend(
-<<<<<<< HEAD
     [
         task_resource(task_store),
         task_deprecation_resource(task_store),
         trajectory_resource(task_store)
     ]
-=======
-    [task_resource(task_store), task_deprecation_resource(task_store)]
->>>>>>> 4c8bfcd5
 )
 
 # Assoc
